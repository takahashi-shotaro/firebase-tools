--- conflicted
+++ resolved
@@ -1,7 +1,2 @@
-<<<<<<< HEAD
-- Fixed an issue where `emulators:export` did not check if the target folder is empty. (#6313)
-- Fix "Could not find the next executable" on Next.js deployments (#6372)
 - Fix an issue where the functions service account option was not treated as a param (#6389).
-=======
-- Use GetDefaultBucket endpoint to fetch Storage Default Bucket.
->>>>>>> 77b3690f
+- Use GetDefaultBucket endpoint to fetch Storage Default Bucket.