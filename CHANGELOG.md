<<<<<<< HEAD
- Fix ENAMETOOLONG bug when uploading files with long paths in storage emulator. (#4470)
=======
- Adds warnings about upcoming deprecation of `--token`, `FIREBASE_TOKEN`, and `login:ci`.
>>>>>>> ee4cdc15
<|MERGE_RESOLUTION|>--- conflicted
+++ resolved
@@ -1,5 +1,2 @@
-<<<<<<< HEAD
-- Fix ENAMETOOLONG bug when uploading files with long paths in storage emulator. (#4470)
-=======
 - Adds warnings about upcoming deprecation of `--token`, `FIREBASE_TOKEN`, and `login:ci`.
->>>>>>> ee4cdc15
+- Fix ENAMETOOLONG bug when uploading files with long paths in storage emulator. (#4470)