<<<<<<< HEAD
- Fixes bug where function timeout couldn't be configured in the Functions Emulator. (#4745)
- Adjusts API call to test IAM permissions to use the users' project's quota.
- Fixes issue where storage (and database) targets were not being recognized. (#4752)
- Fix ENAMETOOLONG bug when uploading files with long paths in storage emulator. (#4470)
=======
>>>>>>> c60d441e
<|MERGE_RESOLUTION|>--- conflicted
+++ resolved
@@ -1,7 +1 @@
-<<<<<<< HEAD
-- Fixes bug where function timeout couldn't be configured in the Functions Emulator. (#4745)
-- Adjusts API call to test IAM permissions to use the users' project's quota.
-- Fixes issue where storage (and database) targets were not being recognized. (#4752)
-- Fix ENAMETOOLONG bug when uploading files with long paths in storage emulator. (#4470)
-=======
->>>>>>> c60d441e
+- Fix ENAMETOOLONG bug when uploading files with long paths in storage emulator. (#4470)