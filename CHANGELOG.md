<<<<<<< HEAD
Fixes an issue where already deployed functions with the same remote configuration do not get skipped (#5354)
=======
- Fixed a bug in the pubsub emulator by forcing a shutdown if it didn't end cleanly. (#5294)
- Fixes an issue where dependencies for emulated Extensions would not be installed on Windows - thanks @stfsy! (#5372)
- Adds emulator support for Extensions with schedule triggers - thanks @stsfy! (#5374)
- Fix bug where functions:delete command did not recognize '-' as delimiter. (#5290)
>>>>>>> ffb09f88
<|MERGE_RESOLUTION|>--- conflicted
+++ resolved
@@ -1,8 +1,4 @@
-<<<<<<< HEAD
-Fixes an issue where already deployed functions with the same remote configuration do not get skipped (#5354)
-=======
 - Fixed a bug in the pubsub emulator by forcing a shutdown if it didn't end cleanly. (#5294)
 - Fixes an issue where dependencies for emulated Extensions would not be installed on Windows - thanks @stfsy! (#5372)
 - Adds emulator support for Extensions with schedule triggers - thanks @stsfy! (#5374)
-- Fix bug where functions:delete command did not recognize '-' as delimiter. (#5290)
->>>>>>> ffb09f88
+- Fix bug where functions:delete command did not recognize '-' as delimiter. (#5290)