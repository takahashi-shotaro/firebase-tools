<<<<<<< HEAD
- Firestore emulator: fixes condition Normalization to now correctly handles
  cartesian products and flattening in certain edge cases.
=======
- Fix bug where Artifact Registry API was not enabled on function deploy (#4715).
- Fix bug where function deployed failed with message "Invalid function service account requested: default." (#4714).
>>>>>>> bd18fed6
<|MERGE_RESOLUTION|>--- conflicted
+++ resolved
@@ -1,7 +1,4 @@
-<<<<<<< HEAD
-- Firestore emulator: fixes condition Normalization to now correctly handles
-  cartesian products and flattening in certain edge cases.
-=======
 - Fix bug where Artifact Registry API was not enabled on function deploy (#4715).
 - Fix bug where function deployed failed with message "Invalid function service account requested: default." (#4714).
->>>>>>> bd18fed6
+- Firestore emulator: fixes condition Normalization to now correctly handles
+  cartesian products and flattening in certain edge cases.