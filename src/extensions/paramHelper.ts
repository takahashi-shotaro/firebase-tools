import * as _ from "lodash";
import * as path from "path";
import * as clc from "cli-color";
import * as dotenv from "dotenv";
import * as fs from "fs-extra";

import { FirebaseError } from "../error";
import * as logger from "../logger";
import * as extensionsApi from "./extensionsApi";
import {
  getFirebaseProjectParams,
  populateDefaultParams,
  substituteParams,
  validateCommandLineParams,
} from "./extensionsHelper";
import * as askUserForParam from "./askUserForParam";
import * as track from "../track";

/**
 * A mutator to switch the defaults for a list of params to new ones.
 * For convenience, this also returns the params
 *
 * @param params A list of params
 * @param newDefaults a map of { PARAM_NAME: default_value }
 */
function setNewDefaults(
  params: extensionsApi.Param[],
  newDefaults: { [key: string]: string }
): extensionsApi.Param[] {
  params.forEach((param) => {
    if (newDefaults[param.param.toUpperCase()]) {
      param.default = newDefaults[param.param.toUpperCase()];
    }
  });
  return params;
}

/**
 * Returns a copy of the params for a extension instance with the defaults set to the instance's current param values
 * @param extensionInstance the extension instance to change the default params of
 */
export function getParamsWithCurrentValuesAsDefaults(
  extensionInstance: extensionsApi.ExtensionInstance
): extensionsApi.Param[] {
  const specParams = _.cloneDeep(_.get(extensionInstance, "config.source.spec.params", []));
  const currentParams = _.cloneDeep(_.get(extensionInstance, "config.params", {}));
  return setNewDefaults(specParams, currentParams);
}

/**
 * Gets params from the user, either by
 * reading the env file passed in the --params command line option
 * or prompting the user for each param.
 * @param projectId the id of the project in use
 * @param paramSpecs a list of params, ie. extensionSpec.params
 * @param envFilePath a path to an env file containing param values
 * @throws FirebaseError if an invalid env file is passed in
 */
export async function getParams(
  projectId: string,
  paramSpecs: extensionsApi.Param[],
  envFilePath?: string
): Promise<{ [key: string]: string }> {
  let commandLineParams;
  if (envFilePath) {
    try {
      const buf = fs.readFileSync(path.resolve(envFilePath));
      commandLineParams = dotenv.parse(buf.toString().trim(), { debug: true });
      track("Extension Env File", "Present");
    } catch (err) {
      track("Extension Env File", "Invalid");
      throw new FirebaseError(`Error reading env file: ${err.message}\n`, { original: err });
    }
  } else {
    track("Extension Env File", "Not Present");
  }
  const firebaseProjectParams = await getFirebaseProjectParams(projectId);
  let params: any;
  if (commandLineParams) {
    params = populateDefaultParams(commandLineParams, paramSpecs);
    validateCommandLineParams(params, paramSpecs);
  } else {
    params = await askUserForParam.ask(paramSpecs, firebaseProjectParams);
  }
  track("Extension Params", _.isEmpty(params) ? "Not Present" : "Present", _.size(params));
  return params;
}

/**
 * Displays params that exist in spec but not newSpec,
 * and then prompts user for any params in newSpec that are not in spec.
 *
 * @param spec A current extensionSpec
 * @param newSpec A extensionSpec to compare to
 * @param currentParams A set of current params and their values
 */
export async function promptForNewParams(
<<<<<<< HEAD
  spec: modsApi.ModSpec,
  newSpec: modsApi.ModSpec,
  currentParams: { [option: string]: string },
  projectId: string
=======
  spec: extensionsApi.ExtensionSpec,
  newSpec: extensionsApi.ExtensionSpec,
  currentParams: { [option: string]: string }
>>>>>>> b1e6fbf0
): Promise<any> {
  const firebaseProjectParams = await getFirebaseProjectParams(projectId);

  let paramsDiffDeletions = _.differenceWith(spec.params, _.get(newSpec, "params", []), _.isEqual);
  paramsDiffDeletions = substituteParams(paramsDiffDeletions, firebaseProjectParams);

  let paramsDiffAdditions = _.differenceWith(newSpec.params, _.get(spec, "params", []), _.isEqual);
  paramsDiffAdditions = substituteParams(paramsDiffAdditions, firebaseProjectParams);

  if (paramsDiffDeletions.length) {
    logger.info("The following params will no longer be used:");
    paramsDiffDeletions.forEach((param) => {
      logger.info(clc.red(`- ${param.param}: ${currentParams[param.param.toUpperCase()]}`));
      delete currentParams[param.param.toUpperCase()];
    });
  }
  if (paramsDiffAdditions.length) {
    logger.info("Please configure the following new params:");
    for (const param of paramsDiffAdditions) {
      const chosenValue = await askUserForParam.askForParam(param);
      currentParams[param.param] = chosenValue;
    }
  }
  return currentParams;
}<|MERGE_RESOLUTION|>--- conflicted
+++ resolved
@@ -95,16 +95,10 @@
  * @param currentParams A set of current params and their values
  */
 export async function promptForNewParams(
-<<<<<<< HEAD
-  spec: modsApi.ModSpec,
-  newSpec: modsApi.ModSpec,
+  spec: extensionsApi.ExtensionSpec,
+  newSpec: extensionsApi.ExtensionSpec,
   currentParams: { [option: string]: string },
   projectId: string
-=======
-  spec: extensionsApi.ExtensionSpec,
-  newSpec: extensionsApi.ExtensionSpec,
-  currentParams: { [option: string]: string }
->>>>>>> b1e6fbf0
 ): Promise<any> {
   const firebaseProjectParams = await getFirebaseProjectParams(projectId);
 
