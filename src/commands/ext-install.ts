import * as clc from "cli-color";
// eslint-disable-next-line @typescript-eslint/no-unsafe-assignment, @typescript-eslint/no-var-requires
const { marked } = require("marked");
import * as ora from "ora";
import TerminalRenderer = require("marked-terminal");

import * as askUserForConsent from "../extensions/askUserForConsent";
import { displayExtInfo } from "../extensions/displayExtensionInfo";
import { displayNode10CreateBillingNotice } from "../extensions/billingMigrationHelper";
import { enableBilling } from "../extensions/checkProjectBilling";
import { checkBillingEnabled } from "../gcp/cloudbilling";
import { checkMinRequiredVersion } from "../checkMinRequiredVersion";
import { Command } from "../command";
import { FirebaseError } from "../error";
import { needProjectId } from "../projectUtils";
import * as extensionsApi from "../extensions/extensionsApi";
import * as secretsUtils from "../extensions/secretsUtils";
import * as provisioningHelper from "../extensions/provisioningHelper";
import * as refs from "../extensions/refs";
import { displayWarningPrompts } from "../extensions/warnings";
import * as paramHelper from "../extensions/paramHelper";
import {
  confirm,
  createSourceFromLocation,
  ensureExtensionsApiEnabled,
  instanceIdExists,
  logPrefix,
  promptForOfficialExtension,
  promptForRepeatInstance,
  promptForValidInstanceId,
  isLocalOrURLPath,
  diagnoseAndFixProject,
  isUrlPath,
} from "../extensions/extensionsHelper";
import { update } from "../extensions/updateHelper";
import { getRandomString } from "../extensions/utils";
import { requirePermissions } from "../requirePermissions";
import * as utils from "../utils";
import { track } from "../track";
import { logger } from "../logger";
import { previews } from "../previews";
import { Options } from "../options";
import * as manifest from "../extensions/manifest";

marked.setOptions({
  renderer: new TerminalRenderer(),
});

/**
 * Command for installing an extension
 */
export default new Command("ext:install [extensionName]")
  .description(
    "install an official extension if [extensionName] or [extensionName@version] is provided; " +
      (previews.extdev
        ? "install a local extension if [localPathOrUrl] or [url#root] is provided; install a published extension (not authored by Firebase) if [publisherId/extensionId] is provided "
        : "") +
      "or run with `-i` to see all available extensions."
  )
  .withForce()
  // TODO(b/221037520): Deprecate the params flag then remove it in the next breaking version.
  .option("--params <paramsFile>", "name of params variables file with .env format.")
  .option("--local", "save to firebase.json rather than directly install to a Firebase project")
  .before(requirePermissions, ["firebaseextensions.instances.create"])
  .before(ensureExtensionsApiEnabled)
  .before(checkMinRequiredVersion, "extMinVersion")
  .before(diagnoseAndFixProject)
  .action(async (extensionName: string, options: Options) => {
    const projectId = needProjectId(options);
    const paramsEnvPath = (options.params ?? "") as string;
    let learnMore = false;
    if (!extensionName) {
      if (options.interactive) {
        learnMore = true;
        extensionName = await promptForOfficialExtension(
          "Which official extension do you wish to install?\n" +
            "  Select an extension, then press Enter to learn more."
        );
      } else {
        throw new FirebaseError(
          `Unable to find published extension '${clc.bold(extensionName)}'. ` +
            `Run ${clc.bold(
              "firebase ext:install -i"
            )} to select from the list of all available published extensions.`
        );
      }
    }
    let source;
    let extVersion;

    // TODO(b/220900194): Remove tracking of url install once we remove this feature.
    if (isUrlPath(extensionName)) {
      void track("Extension Install", "Install by url path", options.interactive ? 1 : 0);
    }

    // If the user types in URL, or a local path (prefixed with ~/, ../, or ./), install from local/URL source.
    // Otherwise, treat the input as an extension reference and proceed with reference-based installation.
    if (isLocalOrURLPath(extensionName)) {
      void track("Extension Install", "Install by Source", options.interactive ? 1 : 0);
<<<<<<< HEAD
      if (options.local) {
        throw new FirebaseError(
          "Installing a local source locally is not supported yet, please use ext:dev:emulator commands"
        );
      }
=======
>>>>>>> 11d168bd
      source = await infoInstallBySource(projectId, extensionName);
    } else {
      void track("Extension Install", "Install by Extension Ref", options.interactive ? 1 : 0);
      extVersion = await infoInstallByReference(extensionName, options.interactive);
    }
    if (
      !(await confirm({
        nonInteractive: options.nonInteractive,
        force: options.force,
        default: true,
      }))
    ) {
      return;
    }
    if (!source && !extVersion) {
      throw new FirebaseError(
        "Could not find a source. Please specify a valid source to continue."
      );
    }
    const spec = source?.spec || extVersion?.spec;
    if (!spec) {
      throw new FirebaseError(
        `Could not find the extension.yaml for extension '${clc.bold(
          extensionName
        )}'. Please make sure this is a valid extension and try again.`
      );
    }
    if (learnMore) {
      utils.logLabeledBullet(
        logPrefix,
        `You selected: ${clc.bold(spec.displayName)}.\n` +
          `${spec.description}\n` +
          `View details: https://firebase.google.com/products/extensions/${spec.name}\n`
      );
    }

    if (options.local) {
      try {
        return installToManifest({
          paramsEnvPath,
          projectId,
          extensionName,
          source,
          extVersion,
          nonInteractive: options.nonInteractive,
          force: options.force,
        });
      } catch (err: any) {
        if (!(err instanceof FirebaseError)) {
          throw new FirebaseError(
            `Error occurred saving the extension to manifest: ${err.message}`,
            {
              original: err,
            }
          );
        }
        throw err;
      }
    }

    // TODO(b/220900194): Remove this and make --local the default behavior.
    try {
      return installExtension({
        paramsEnvPath,
        projectId,
        extensionName,
        source,
        extVersion,
        nonInteractive: options.nonInteractive,
        force: options.force,
      });
    } catch (err: any) {
      if (!(err instanceof FirebaseError)) {
        throw new FirebaseError(`Error occurred installing the extension: ${err.message}`, {
          original: err,
        });
      }
      throw err;
    }
  });

async function infoInstallBySource(
  projectId: string,
  extensionName: string
): Promise<extensionsApi.ExtensionSource> {
  // Create a one off source to use for the install flow.
  let source;
  try {
    source = await createSourceFromLocation(projectId, extensionName);
  } catch (err: any) {
    throw new FirebaseError(
      `Unable to find published extension '${clc.bold(extensionName)}', ` +
        `and encountered the following error when trying to create an instance of extension '${clc.bold(
          extensionName
        )}':\n ${err.message}`
    );
  }
  displayExtInfo(extensionName, "", source.spec);
  return source;
}

async function infoInstallByReference(
  extensionName: string,
  interactive: boolean
): Promise<extensionsApi.ExtensionVersion> {
  // Infer firebase if publisher ID not provided.
  if (extensionName.split("/").length < 2) {
    const [extensionID, version] = extensionName.split("@");
    extensionName = `firebase/${extensionID}@${version || "latest"}`;
  }
  // Get the correct version for a given extension reference from the Registry API.
  const ref = refs.parse(extensionName);
  const extension = await extensionsApi.getExtension(refs.toExtensionRef(ref));
  if (!ref.version) {
    void track("Extension Install", "Install by Extension Version Ref", interactive ? 1 : 0);
    extensionName = `${extensionName}@latest`;
  }
  const extVersion = await extensionsApi.getExtensionVersion(extensionName);
  displayExtInfo(extensionName, ref.publisherId, extVersion.spec, true);
  await displayWarningPrompts(ref.publisherId, extension.registryLaunchStage, extVersion);
  return extVersion;
}

interface InstallExtensionOptions {
  paramsEnvPath?: string;
  projectId: string;
  extensionName: string;
  source?: extensionsApi.ExtensionSource;
  extVersion?: extensionsApi.ExtensionVersion;
  nonInteractive: boolean;
  force?: boolean;
}

/**
 * Saves the extension instance config values to the manifest.
 *
 * Requires running `firebase deploy` to install it to the Firebase project.
 * @param options
 */
async function installToManifest(options: InstallExtensionOptions): Promise<void> {
  const { projectId, extensionName, extVersion, paramsEnvPath, nonInteractive, force } = options;
  const spec = extVersion?.spec;
  if (!spec) {
    throw new FirebaseError(
      `Could not find the extension.yaml for ${extensionName}. Please make sure this is a valid extension and try again.`
    );
  }

  const config = manifest.loadConfig(options);

  let instanceId = spec.name;
  while (manifest.instanceExists(instanceId, config)) {
    instanceId = await promptForValidInstanceId(`${spec.name}-${getRandomString(4)}`);
  }

  const params = await paramHelper.getParams({
    projectId,
    paramSpecs: spec.params,
    nonInteractive,
    paramsEnvPath,
    instanceId,
  });

  const ref = refs.parse(extVersion.ref);
  await manifest.writeToManifest(
    [
      {
        instanceId,
        ref,
        params,
      },
    ],
    config,
    { nonInteractive, force: force ?? false }
  );
}

/**
 * Installs the extension in user's project.
 *
 * 1. Checks products are provisioned.
 * 2. Checks billings are enabled if needed.
 * 3. Asks for permission to grant sa roles.
 * 4. Asks for extension params
 * 5. Install
 * @param options
 * @returns
 */
async function installExtension(options: InstallExtensionOptions): Promise<void> {
  const { projectId, extensionName, source, extVersion, paramsEnvPath, nonInteractive, force } =
    options;
  const spec = source?.spec || extVersion?.spec;
  if (!spec) {
    throw new FirebaseError(
      `Could not find the extension.yaml for ${extensionName}. Please make sure this is a valid extension and try again.`
    );
  }
  const spinner = ora();
  try {
    await provisioningHelper.checkProductsProvisioned(projectId, spec);

    const usesSecrets = secretsUtils.usesSecrets(spec);
    if (spec.billingRequired || usesSecrets) {
      const enabled = await checkBillingEnabled(projectId);
      if (!enabled && nonInteractive) {
        throw new FirebaseError(
          `This extension requires the Blaze plan, but project ${projectId} is not on the Blaze plan. ` +
            marked(
              "Please visit https://console.cloud.google.com/billing/linkedaccount?project=${projectId} to upgrade your project."
            )
        );
      } else if (!enabled) {
        await displayNode10CreateBillingNotice(spec, false);
        await enableBilling(projectId);
      } else {
        await displayNode10CreateBillingNotice(spec, !nonInteractive);
      }
    }
    const apis = spec.apis || [];
    if (usesSecrets) {
      apis.push({
        apiName: "secretmanager.googleapis.com",
        reason: `To access and manage secrets which are used by this extension. By using this product you agree to the terms and conditions of the following license: https://console.cloud.google.com/tos?id=cloud&project=${projectId}`,
      });
    }
    if (apis.length) {
      askUserForConsent.displayApis(spec.displayName || spec.name, projectId, apis);
      const consented = await confirm({ nonInteractive, force, default: true });
      if (!consented) {
        throw new FirebaseError(
          "Without explicit consent for the APIs listed, we cannot deploy this extension."
        );
      }
    }
    if (usesSecrets) {
      await secretsUtils.ensureSecretManagerApiEnabled(options);
    }

    const roles = spec.roles ? spec.roles.map((role: extensionsApi.Role) => role.role) : [];
    if (roles.length) {
      await askUserForConsent.displayRoles(spec.displayName || spec.name, projectId, roles);
      const consented = await confirm({ nonInteractive, force, default: true });
      if (!consented) {
        throw new FirebaseError(
          "Without explicit consent for the roles listed, we cannot deploy this extension."
        );
      }
    }
    let instanceId = spec.name;

    let choice: "updateExisting" | "installNew" | "cancel";
    const anotherInstanceExists = await instanceIdExists(projectId, instanceId);
    if (anotherInstanceExists) {
      if (!nonInteractive) {
        choice = await promptForRepeatInstance(projectId, spec.name);
      } else if (nonInteractive && force) {
        choice = "updateExisting";
      } else {
        throw new FirebaseError(
          `An extension with the ID '${clc.bold(
            extensionName
          )}' already exists in the project '${clc.bold(projectId)}'.` +
            ` To update or reconfigure this instance instead, rerun this command with the --force flag.`
        );
      }
    } else {
      choice = "installNew";
    }
    let params: Record<string, string>;
    switch (choice) {
      case "installNew":
        instanceId = await promptForValidInstanceId(`${instanceId}-${getRandomString(4)}`);
        params = await paramHelper.getParams({
          projectId,
          paramSpecs: spec.params,
          nonInteractive,
          paramsEnvPath,
          instanceId,
        });
        spinner.text = "Installing your extension instance. This usually takes 3 to 5 minutes...";
        spinner.start();
        await extensionsApi.createInstance({
          projectId,
          instanceId,
          extensionSource: source,
          extensionVersionRef: extVersion?.ref,
          params,
        });
        spinner.stop();
        utils.logLabeledSuccess(
          logPrefix,
          `Successfully installed your instance of ${clc.bold(spec.displayName || spec.name)}! ` +
            `Its Instance ID is ${clc.bold(instanceId)}.`
        );
        break;
      case "updateExisting":
        params = await paramHelper.getParams({
          projectId,
          paramSpecs: spec.params,
          nonInteractive,
          paramsEnvPath,
          instanceId,
        });
        spinner.text = "Updating your extension instance. This usually takes 3 to 5 minutes...";
        spinner.start();
        await update({
          projectId,
          instanceId,
          source,
          extRef: extVersion?.ref,
          params,
        });
        spinner.stop();
        utils.logLabeledSuccess(
          logPrefix,
          `Successfully updated your instance of ${clc.bold(spec.displayName || spec.name)}! ` +
            `Its Instance ID is ${clc.bold(instanceId)}.`
        );
        break;
      case "cancel":
        return;
    }
    utils.logLabeledBullet(
      logPrefix,
      marked(
        "Go to the Firebase console to view instructions for using your extension, " +
          `which may include some required post-installation tasks: ${utils.consoleUrl(
            projectId,
            `/extensions/instances/${instanceId}?tab=usage`
          )}`
      )
    );
    logger.info(
      marked(
        "You can run `firebase ext` to view available Firebase Extensions commands, " +
          "including those to update, reconfigure, or delete your installed extension."
      )
    );
    manifest.showDeprecationWarning();
  } catch (err: any) {
    if (spinner.isSpinning) {
      spinner.fail();
    }
    if (err instanceof FirebaseError) {
      throw err;
    }
    throw new FirebaseError(`Error occurred installing extension: ${err.message}`, {
      original: err,
    });
  }
}<|MERGE_RESOLUTION|>--- conflicted
+++ resolved
@@ -97,14 +97,11 @@
     // Otherwise, treat the input as an extension reference and proceed with reference-based installation.
     if (isLocalOrURLPath(extensionName)) {
       void track("Extension Install", "Install by Source", options.interactive ? 1 : 0);
-<<<<<<< HEAD
       if (options.local) {
         throw new FirebaseError(
           "Installing a local source locally is not supported yet, please use ext:dev:emulator commands"
         );
       }
-=======
->>>>>>> 11d168bd
       source = await infoInstallBySource(projectId, extensionName);
     } else {
       void track("Extension Install", "Install by Extension Ref", options.interactive ? 1 : 0);
