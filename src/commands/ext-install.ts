--- conflicted
+++ resolved
@@ -4,13 +4,7 @@
 import TerminalRenderer = require("marked-terminal");
 
 import { displayExtInfo } from "../extensions/displayExtensionInfo";
-<<<<<<< HEAD
-=======
 import * as askUserForEventsConfig from "../extensions/askUserForEventsConfig";
-import { displayNode10CreateBillingNotice } from "../extensions/billingMigrationHelper";
-import { enableBilling } from "../extensions/checkProjectBilling";
-import { checkBillingEnabled } from "../gcp/cloudbilling";
->>>>>>> 3522dd73
 import { checkMinRequiredVersion } from "../checkMinRequiredVersion";
 import { Command } from "../command";
 import { FirebaseError } from "../error";
@@ -31,10 +25,6 @@
   isLocalPath,
   canonicalizeRefInput,
 } from "../extensions/extensionsHelper";
-<<<<<<< HEAD
-=======
-import { update, UpdateOptions } from "../extensions/updateHelper";
->>>>>>> 3522dd73
 import { getRandomString } from "../extensions/utils";
 import { requirePermissions } from "../requirePermissions";
 import * as utils from "../utils";
@@ -246,206 +236,5 @@
     config,
     { nonInteractive, force: force ?? false }
   );
-<<<<<<< HEAD
   manifest.showPostDeprecationNotice();
-=======
-  manifest.showPreviewWarning();
-}
-
-/**
- * Installs the extension in user's project.
- *
- * 1. Checks products are provisioned.
- * 2. Checks billings are enabled if needed.
- * 3. Asks for permission to grant sa roles.
- * 4. Asks for extension params
- * 5. Install
- * @param options
- */
-async function installExtension(options: InstallExtensionOptions): Promise<void> {
-  const { extensionName, source, extVersion, paramsEnvPath, nonInteractive, force } = options;
-  const projectId = needProjectId({ projectId: options.projectId });
-
-  const spec = source?.spec || extVersion?.spec;
-  if (!spec) {
-    throw new FirebaseError(
-      `Could not find the extension.yaml for ${extensionName}. Please make sure this is a valid extension and try again.`
-    );
-  }
-  const spinner = ora();
-  try {
-    await provisioningHelper.checkProductsProvisioned(projectId, spec);
-
-    const usesSecrets = secretsUtils.usesSecrets(spec);
-    if (spec.billingRequired || usesSecrets) {
-      const enabled = await checkBillingEnabled(projectId);
-      if (!enabled && nonInteractive) {
-        throw new FirebaseError(
-          `This extension requires the Blaze plan, but project ${projectId} is not on the Blaze plan. ` +
-            marked(
-              "Please visit https://console.cloud.google.com/billing/linkedaccount?project=${projectId} to upgrade your project."
-            )
-        );
-      } else if (!enabled) {
-        await displayNode10CreateBillingNotice(spec, false);
-        await enableBilling(projectId);
-      } else {
-        await displayNode10CreateBillingNotice(spec, !nonInteractive);
-      }
-    }
-    const apis = spec.apis || [];
-    if (usesSecrets) {
-      apis.push({
-        apiName: "secretmanager.googleapis.com",
-        reason: `To access and manage secrets which are used by this extension. By using this product you agree to the terms and conditions of the following license: https://console.cloud.google.com/tos?id=cloud&project=${projectId}`,
-      });
-    }
-    if (spec.events && spec.events.length > 0) {
-      apis.push({
-        apiName: "eventarc.googleapis.com",
-        reason: `When events are enabled, the Eventarc API is required to provision an event channel and publish events.`,
-      });
-    }
-    if (apis.length) {
-      askUserForConsent.displayApis(spec.displayName || spec.name, projectId, apis);
-      const consented = await confirm({ nonInteractive, force, default: true });
-      if (!consented) {
-        throw new FirebaseError(
-          "Without explicit consent for the APIs listed, we cannot deploy this extension."
-        );
-      }
-    }
-    if (usesSecrets) {
-      await secretsUtils.ensureSecretManagerApiEnabled(options);
-    }
-
-    const roles = spec.roles ? spec.roles.map((role: extensionsApi.Role) => role.role) : [];
-    if (roles.length) {
-      await askUserForConsent.displayRoles(spec.displayName || spec.name, projectId, roles);
-      const consented = await confirm({ nonInteractive, force, default: true });
-      if (!consented) {
-        throw new FirebaseError(
-          "Without explicit consent for the roles listed, we cannot deploy this extension."
-        );
-      }
-    }
-    let instanceId = spec.name;
-
-    let choice: "updateExisting" | "installNew" | "cancel";
-    const anotherInstanceExists = await instanceIdExists(projectId, instanceId);
-    if (anotherInstanceExists) {
-      if (!nonInteractive) {
-        choice = await promptForRepeatInstance(projectId, spec.name);
-      } else if (nonInteractive && force) {
-        choice = "updateExisting";
-      } else {
-        throw new FirebaseError(
-          `An extension with the ID '${clc.bold(
-            extensionName
-          )}' already exists in the project '${clc.bold(projectId)}'.` +
-            ` To update or reconfigure this instance instead, rerun this command with the --force flag.`
-        );
-      }
-    } else {
-      choice = "installNew";
-    }
-    let paramBindingOptions: { [key: string]: ParamBindingOptions };
-    let paramBindings: Record<string, string>;
-    let eventsConfig: askUserForEventsConfig.InstanceEventsConfig | undefined;
-    switch (choice) {
-      case "installNew":
-        instanceId = await promptForValidInstanceId(`${instanceId}-${getRandomString(4)}`);
-        paramBindingOptions = await paramHelper.getParams({
-          projectId,
-          paramSpecs: spec.params,
-          nonInteractive,
-          paramsEnvPath,
-          instanceId,
-        });
-        eventsConfig = spec.events
-          ? await askUserForEventsConfig.askForEventsConfig(spec.events, projectId, instanceId)
-          : undefined;
-        paramBindings = getBaseParamBindings(paramBindingOptions);
-        spinner.text = "Installing your extension instance. This usually takes 3 to 5 minutes...";
-        spinner.start();
-        await extensionsApi.createInstance({
-          projectId,
-          instanceId,
-          extensionSource: source,
-          extensionVersionRef: extVersion?.ref,
-          params: paramBindings,
-          allowedEventTypes: eventsConfig?.allowedEventTypes,
-          eventarcChannel: eventsConfig?.channel,
-        });
-        spinner.stop();
-        utils.logLabeledSuccess(
-          logPrefix,
-          `Successfully installed your instance of ${clc.bold(spec.displayName || spec.name)}! ` +
-            `Its Instance ID is ${clc.bold(instanceId)}.`
-        );
-        break;
-      case "updateExisting":
-        paramBindingOptions = await paramHelper.getParams({
-          projectId,
-          paramSpecs: spec.params,
-          nonInteractive,
-          paramsEnvPath,
-          instanceId,
-        });
-        eventsConfig = spec.events
-          ? await askUserForEventsConfig.askForEventsConfig(spec.events, projectId, instanceId)
-          : undefined;
-        paramBindings = getBaseParamBindings(paramBindingOptions);
-        spinner.text = "Updating your extension instance. This usually takes 3 to 5 minutes...";
-        spinner.start();
-        const updateOptions: UpdateOptions = {
-          projectId,
-          instanceId,
-          source,
-          canEmitEvents: eventsConfig ? true : false,
-          eventarcChannel: eventsConfig?.channel,
-          allowedEventTypes: eventsConfig?.allowedEventTypes,
-          extRef: extVersion?.ref,
-          params: paramBindings,
-        };
-        await update(updateOptions);
-        spinner.stop();
-        utils.logLabeledSuccess(
-          logPrefix,
-          `Successfully updated your instance of ${clc.bold(spec.displayName || spec.name)}! ` +
-            `Its Instance ID is ${clc.bold(instanceId)}.`
-        );
-        break;
-      case "cancel":
-        return;
-    }
-    utils.logLabeledBullet(
-      logPrefix,
-      marked(
-        "Go to the Firebase console to view instructions for using your extension, " +
-          `which may include some required post-installation tasks: ${utils.consoleUrl(
-            projectId,
-            `/extensions/instances/${instanceId}?tab=usage`
-          )}`
-      )
-    );
-    logger.info(
-      marked(
-        "You can run `firebase ext` to view available Firebase Extensions commands, " +
-          "including those to update, reconfigure, or delete your installed extension."
-      )
-    );
-    manifest.showDeprecationWarning();
-  } catch (err: any) {
-    if (spinner.isSpinning) {
-      spinner.fail();
-    }
-    if (err instanceof FirebaseError) {
-      throw err;
-    }
-    throw new FirebaseError(`Error occurred installing extension: ${err.message}`, {
-      original: err,
-    });
-  }
->>>>>>> 3522dd73
 }