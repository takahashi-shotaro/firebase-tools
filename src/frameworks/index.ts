--- conflicted
+++ resolved
@@ -9,24 +9,15 @@
 import * as clc from "colorette";
 
 import { needProjectId } from "../projectUtils";
-<<<<<<< HEAD
-import * as config from "../hosting/config";
-import { listSites, Site } from "../hosting/api";
-=======
-import { normalizedHostingConfigs } from "../hosting/normalizedHostingConfigs";
+import { hostingConfig } from "../hosting/config";
 import { listSites } from "../hosting/api";
->>>>>>> b38d0c7a
 import { getAppConfig, AppPlatform } from "../management/apps";
 import { promptOnce } from "../prompt";
-<<<<<<< HEAD
-import { Options } from "../options";
-=======
 import { EmulatorInfo, Emulators } from "../emulator/types";
 import { getCredentialPathAsync } from "../defaultCredentials";
 import { getProjectDefaultAccount } from "../auth";
 import { formatHost } from "../emulator/functionsEmulatorShared";
 import { Constants } from "../emulator/constants";
->>>>>>> b38d0c7a
 
 // Use "true &&"" to keep typescript from compiling this file and rewriting
 // the import statement into a require
@@ -37,9 +28,6 @@
   publicDirectory: string;
 }
 
-<<<<<<< HEAD
-export const prepareFrameworks = async (targetNames: string[], context: any, options: Options) => {
-=======
 export interface BuildResult {
   rewrites?: any[];
   redirects?: any[];
@@ -161,6 +149,9 @@
 export function relativeRequire(dir: string, mod: "jsonc-parser"): typeof import("jsonc-parser");
 // TODO the types for @nuxt/kit are causing a lot of troubles, need to do something other than any
 export function relativeRequire(dir: string, mod: "@nuxt/kit"): Promise<any>;
+/**
+ *
+ */
 export function relativeRequire(dir: string, mod: string) {
   try {
     const path = require.resolve(mod, { paths: [dir] });
@@ -180,7 +171,10 @@
   }
 }
 
-export async function discover(dir: string, warn: boolean = true) {
+/**
+ *
+ */
+export async function discover(dir: string, warn = true) {
   const allFrameworkTypes = [
     ...new Set(Object.values(WebFrameworks).map(({ type }) => type)),
   ].sort();
@@ -215,6 +209,9 @@
   return;
 }
 
+/**
+ *
+ */
 export function findDependency(name: string, options: Partial<FindDepOptions> = {}) {
   const { cwd, depth, omitDev } = { ...DEFAULT_FIND_DEP_OPTIONS, ...options };
   const result = spawnSync(
@@ -233,13 +230,15 @@
   return scanDependencyTree(name, json.dependencies);
 }
 
+/**
+ *
+ */
 export async function prepareFrameworks(
   targetNames: string[],
   context: any,
   options: any,
   emulators: EmulatorInfo[] = []
 ) {
->>>>>>> b38d0c7a
   const project = needProjectId(context);
   const { projectRoot } = options;
   const account = getProjectDefaultAccount(projectRoot);
@@ -247,60 +246,21 @@
   // been booted up (at this point) and we may be offline, so just use projectId. Most of the time
   // the default site is named the same as the project & for frameworks this is only used for naming the
   // function... unless you're using authenticated server-context TODO explore the implication here.
-<<<<<<< HEAD
-  const configs = config.hostingConfig({ site: project, ...options });
-=======
-  const configs = normalizedHostingConfigs({ site: project, ...options }, { resolveTargets: true });
-  options.normalizedHostingConfigs = configs;
+  const configs = hostingConfig({ site: project, ...options });
   let firebaseDefaults: FirebaseDefaults | undefined = undefined;
->>>>>>> b38d0c7a
   if (configs.length === 0) return;
   for (const config of configs) {
     const { source, site, public: publicDir } = config;
     if (!source) continue;
-<<<<<<< HEAD
-    const dist = join(".firebase", site!);
-=======
     config.rewrites ||= [];
     config.redirects ||= [];
     config.headers ||= [];
     config.cleanUrls ??= true;
     const dist = join(projectRoot, ".firebase", site);
->>>>>>> b38d0c7a
     const hostingDist = join(dist, "hosting");
     const functionsDist = join(dist, "functions");
     if (publicDir)
       throw new Error(`hosting.public and hosting.source cannot both be set in firebase.json`);
-<<<<<<< HEAD
-    const getProjectPath = (...args: string[]): string => join(process.cwd(), source, ...args);
-    const functionName = `ssr${site!.replace(/-/g, "")}`;
-    const { build } = require("firebase-frameworks/tools");
-    const { usingCloudFunctions, rewrites, redirects, headers, usesFirebaseConfig } = await build(
-      {
-        dist,
-        project,
-        site,
-        function: {
-          name: functionName,
-          region: "us-central1",
-        },
-      },
-      getProjectPath
-    );
-    config.public = hostingDist;
-    if (usingCloudFunctions) {
-      if (context.hostingChannel) {
-        // TODO move to prompts
-        const message =
-          "Cannot preview changes to the backend, you will only see changes to the static content on this channel.";
-        if (!options.nonInteractive) {
-          const continueDeploy = await promptOnce({
-            type: "confirm",
-            default: true,
-            message: `${message} Would you like to continue with the deploy?`,
-          });
-          if (!continueDeploy) exit(1);
-=======
     const getProjectPath = (...args: string[]) => join(projectRoot, source, ...args);
     const functionName = `ssr${site.replace(/-/g, "")}`;
     const usesFirebaseAdminSdk = !!findDependency("firebase-admin", { cwd: getProjectPath() });
@@ -326,7 +286,7 @@
       if (usesFirebaseJsSdk) {
         firebaseDefaults ||= {};
         firebaseDefaults.emulatorHosts ||= {};
-        firebaseDefaults.emulatorHosts![info.name] = formatHost(info);
+        firebaseDefaults.emulatorHosts[info.name] = formatHost(info);
       }
     });
     let firebaseConfig = null;
@@ -339,7 +299,6 @@
           firebaseConfig = await getAppConfig(appId, AppPlatform.WEB);
           firebaseDefaults ||= {};
           firebaseDefaults.config = firebaseConfig;
->>>>>>> b38d0c7a
         } else {
           console.warn(
             `No Firebase app associated with site ${site}, unable to provide authenticated server context.
@@ -535,6 +494,9 @@
   return Promise.resolve({ packageJson, frameworksEntry: "_devMode" });
 }
 
+/**
+ *
+ */
 export function createServerResponseProxy(
   req: IncomingMessage,
   res: ServerResponse,
