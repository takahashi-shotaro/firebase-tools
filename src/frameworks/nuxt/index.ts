import { copy, pathExists } from "fs-extra";
import { readFile } from "fs/promises";
import { join } from "path";
import { gte } from "semver";
<<<<<<< HEAD
import { findDependency, FrameworkType, relativeRequire, SupportLevel } from "..";
=======
import { BuildResult, findDependency, FrameworkType, relativeRequire, SupportLevel } from "..";
import { warnIfCustomBuildScript } from "../utils";
>>>>>>> 3d892228

export const name = "Nuxt";
export const support = SupportLevel.Experimental;
export const type = FrameworkType.Toolchain;

const DEFAULT_BUILD_SCRIPT = ["nuxt build"];

export async function discover(dir: string) {
  if (!(await pathExists(join(dir, "package.json")))) return;
  const nuxtDependency = findDependency("nuxt", { cwd: dir, depth: 0, omitDev: false });
  const version = nuxtDependency?.version;
  const configFilesExist = await Promise.all([
    pathExists(join(dir, "nuxt.config.js")),
    pathExists(join(dir, "nuxt.config.ts")),
  ]);

  const anyConfigFileExists = configFilesExist.some((it) => it);
  if (!anyConfigFileExists && !nuxtDependency) return;
  if (gte(version, "3.0.0-0")) return { mayWantBackend: true };

  return;
}

export async function build(root: string) {
  const { buildNuxt } = await relativeRequire(root, "@nuxt/kit");
<<<<<<< HEAD
  const nuxtApp = await getNuxt3App(root);
=======
  const nuxtApp = await getNuxtApp(root);

  await warnIfCustomBuildScript(root, name, DEFAULT_BUILD_SCRIPT);

>>>>>>> 3d892228
  await buildNuxt(nuxtApp);
  return { wantsBackend: true };
}

// Nuxt 3
async function getNuxt3App(cwd: string) {
  const { loadNuxt } = await relativeRequire(cwd, "@nuxt/kit");
  return await loadNuxt({
    cwd,
    overrides: {
      nitro: { preset: "node" },
      // TODO figure out why generate true is leading to errors
      // _generate: true,
    },
  });
}

export async function ɵcodegenPublicDirectory(root: string, dest: string) {
  const distPath = join(root, ".output", "public");
  await copy(distPath, dest);
}

export async function ɵcodegenFunctionsDirectory(sourceDir: string, destDir: string) {
  const packageJsonBuffer = await readFile(join(sourceDir, "package.json"));
  const packageJson = JSON.parse(packageJsonBuffer.toString());

  const outputPackageJsonBuffer = await readFile(
    join(sourceDir, ".output", "server", "package.json")
  );
  const outputPackageJson = JSON.parse(outputPackageJsonBuffer.toString());
  await copy(join(sourceDir, ".output", "server"), destDir);
  return { packageJson: { ...packageJson, ...outputPackageJson }, frameworksEntry: "nuxt3" };
}<|MERGE_RESOLUTION|>--- conflicted
+++ resolved
@@ -2,12 +2,8 @@
 import { readFile } from "fs/promises";
 import { join } from "path";
 import { gte } from "semver";
-<<<<<<< HEAD
 import { findDependency, FrameworkType, relativeRequire, SupportLevel } from "..";
-=======
-import { BuildResult, findDependency, FrameworkType, relativeRequire, SupportLevel } from "..";
 import { warnIfCustomBuildScript } from "../utils";
->>>>>>> 3d892228
 
 export const name = "Nuxt";
 export const support = SupportLevel.Experimental;
@@ -33,14 +29,10 @@
 
 export async function build(root: string) {
   const { buildNuxt } = await relativeRequire(root, "@nuxt/kit");
-<<<<<<< HEAD
   const nuxtApp = await getNuxt3App(root);
-=======
-  const nuxtApp = await getNuxtApp(root);
 
   await warnIfCustomBuildScript(root, name, DEFAULT_BUILD_SCRIPT);
 
->>>>>>> 3d892228
   await buildNuxt(nuxtApp);
   return { wantsBackend: true };
 }
