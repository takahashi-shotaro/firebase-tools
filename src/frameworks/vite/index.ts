import { execSync } from "child_process";
import { spawn } from "cross-spawn";
import { existsSync } from "fs";
import { copy, pathExists } from "fs-extra";
import { join } from "path";
const stripAnsi = require("strip-ansi");
import { FrameworkType, SupportLevel } from "../interfaces";
import { promptOnce } from "../../prompt";
import {
  simpleProxy,
  warnIfCustomBuildScript,
  findDependency,
  getNodeModuleBin,
  relativeRequire,
} from "../utils";

export const name = "Vite";
export const support = SupportLevel.Experimental;
export const type = FrameworkType.Toolchain;
export const supportedRange = "3 - 5";

export const DEFAULT_BUILD_SCRIPT = ["vite build", "tsc && vite build"];

export const initViteTemplate = (template: string) => async (setup: any, config: any) =>
  await init(setup, config, template);

export async function init(setup: any, config: any, baseTemplate: string = "vanilla") {
  const template = await promptOnce({
    type: "list",
    default: "JavaScript",
    message: "What language would you like to use?",
    choices: [
      { name: "JavaScript", value: baseTemplate },
      { name: "TypeScript", value: `${baseTemplate}-ts` },
    ],
  });
  execSync(
    `npm create vite@"${supportedRange}" ${setup.hosting.source} --yes -- --template ${template}`,
    {
      stdio: "inherit",
      cwd: config.projectDir,
    }
  );
  execSync(`npm install`, { stdio: "inherit", cwd: join(config.projectDir, setup.hosting.source) });
}

export const viteDiscoverWithNpmDependency = (dep: string) => async (dir: string) =>
  await discover(dir, undefined, dep);

export const vitePluginDiscover = (plugin: string) => async (dir: string) =>
  await discover(dir, plugin);

export async function discover(dir: string, plugin?: string, npmDependency?: string) {
  if (!existsSync(join(dir, "package.json"))) return;
  // If we're not searching for a vite plugin, depth has to be zero
  const additionalDep =
    npmDependency && findDependency(npmDependency, { cwd: dir, depth: 0, omitDev: false });
  const depth = plugin ? undefined : 0;
  const configFilesExist = await Promise.all([
    pathExists(join(dir, "vite.config.js")),
    pathExists(join(dir, "vite.config.ts")),
  ]);
  const anyConfigFileExists = configFilesExist.some((it) => it);
  const version: string | undefined = findDependency("vite", {
    cwd: dir,
    depth,
    omitDev: false,
  })?.version;
  if (!anyConfigFileExists && !version) return;
  if (npmDependency && !additionalDep) return;
  const { appType, publicDir: publicDirectory, plugins } = await getConfig(dir);
  if (plugin && !plugins.find(({ name }) => name === plugin)) return;
  return {
    mayWantBackend: appType !== "spa",
    publicDirectory,
    version,
    vite: true,
  };
}

export async function build(root: string, target: string) {
  const { build } = await relativeRequire(root, "vite");

  await warnIfCustomBuildScript(root, name, DEFAULT_BUILD_SCRIPT);

  // SvelteKit uses process.cwd() unfortunately, chdir
  const cwd = process.cwd();
  process.chdir(root);
<<<<<<< HEAD
  await build({ root, mode: target });
  process.chdir(cwd);

=======

  const originalNodeEnv = process.env.NODE_ENV;

  // Downcasting as `string` as otherwise it is inferred as `readonly 'NODE_ENV'`,
  // but `env[key]` expects a non-readonly variable.
  const envKey: string = "NODE_ENV";
  // Voluntarily making .env[key] not statically analyzable to avoid
  // Webpack from converting it to "development" = target;
  process.env[envKey] = target;

  await build({ root, mode: target });
  process.chdir(cwd);

  // Voluntarily making .env[key] not statically analyzable to avoid
  // Webpack from converting it to "development" = target;
  process.env[envKey] = originalNodeEnv;

>>>>>>> 2e62b7e1
  return { rewrites: [{ source: "**", destination: "/index.html" }] };
}

export async function ɵcodegenPublicDirectory(root: string, dest: string) {
  const viteConfig = await getConfig(root);
  const viteDistPath = join(root, viteConfig.build.outDir);
  await copy(viteDistPath, dest);
}

export async function getDevModeHandle(dir: string) {
  const host = new Promise<string>((resolve, reject) => {
    // Can't use scheduleTarget since that—like prerender—is failing on an ESM bug
    // will just grep for the hostname
    const cli = getNodeModuleBin("vite", dir);
    const serve = spawn(cli, [], { cwd: dir });
    serve.stdout.on("data", (data: any) => {
      process.stdout.write(data);
      const dataWithoutAnsiCodes = stripAnsi(data.toString());
      const match = dataWithoutAnsiCodes.match(/(http:\/\/.+:\d+)/);
      if (match) resolve(match[1]);
    });
    serve.stderr.on("data", (data: any) => {
      process.stderr.write(data);
    });

    serve.on("exit", reject);
  });
  return simpleProxy(await host);
}

async function getConfig(root: string) {
  const { resolveConfig } = await relativeRequire(root, "vite");
  // SvelteKit uses process.cwd() unfortunately, we should be defensive here
  const cwd = process.cwd();
  process.chdir(root);
  const config = await resolveConfig({ root }, "build", "production");
  process.chdir(cwd);
  return config;
}<|MERGE_RESOLUTION|>--- conflicted
+++ resolved
@@ -86,11 +86,6 @@
   // SvelteKit uses process.cwd() unfortunately, chdir
   const cwd = process.cwd();
   process.chdir(root);
-<<<<<<< HEAD
-  await build({ root, mode: target });
-  process.chdir(cwd);
-
-=======
 
   const originalNodeEnv = process.env.NODE_ENV;
 
@@ -108,7 +103,6 @@
   // Webpack from converting it to "development" = target;
   process.env[envKey] = originalNodeEnv;
 
->>>>>>> 2e62b7e1
   return { rewrites: [{ source: "**", destination: "/index.html" }] };
 }
 
