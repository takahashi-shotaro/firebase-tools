import { existsSync } from "fs";
import { join } from "path";
import type { Header, Redirect, Rewrite } from "next/dist/lib/load-custom-routes";
import type { Manifest, RoutesManifestRewrite } from "./interfaces";
<<<<<<< HEAD
import { isUrl } from "../utils";
import type { MiddlewareManifest } from "next/dist/build/webpack/plugins/middleware-plugin";
=======
import { isUrl, readJSON } from "../utils";
import type { ExportMarker, ImageManifest } from "./interfaces";
>>>>>>> 270f4194

/**
 * Whether the given path has a regex or not.
 * According to the Next.js documentation:
 * ```md
 *  To match a regex path you can wrap the regex in parentheses
 *  after a parameter, for example /post/:slug(\\d{1,}) will match /post/123
 *  but not /post/abc.
 * ```
 * See: https://nextjs.org/docs/api-reference/next.config.js/redirects#regex-path-matching
 */
export function pathHasRegex(path: string): boolean {
  // finds parentheses that are not preceded by double backslashes
  return /(?<!\\)\(/.test(path);
}

/**
 * Remove escaping from characters used for Regex patch matching that Next.js
 * requires. As Firebase Hosting does not require escaping for those charachters,
 * we remove them.
 *
 * According to the Next.js documentation:
 * ```md
 * The following characters (, ), {, }, :, *, +, ? are used for regex path
 * matching, so when used in the source as non-special values they must be
 * escaped by adding \\ before them.
 * ```
 *
 * See: https://nextjs.org/docs/api-reference/next.config.js/rewrites#regex-path-matching
 */
export function cleanEscapedChars(path: string): string {
  return path.replace(/\\([(){}:+?*])/g, (a, b: string) => b);
}

/**
 * Whether a Next.js rewrite is supported by `firebase.json`.
 *
 * See: https://firebase.google.com/docs/hosting/full-config#rewrites
 *
 * Next.js unsupported rewrites includes:
 * - Rewrites with the `has` property that is used by Next.js for Header,
 *   Cookie, and Query Matching.
 *     - https://nextjs.org/docs/api-reference/next.config.js/rewrites#header-cookie-and-query-matching
 *
 * - Rewrites using regex for path matching.
 *     - https://nextjs.org/docs/api-reference/next.config.js/rewrites#regex-path-matching
 *
 * - Rewrites to external URLs
 */
export function isRewriteSupportedByHosting(rewrite: Rewrite): boolean {
  return !("has" in rewrite || pathHasRegex(rewrite.source) || isUrl(rewrite.destination));
}

/**
 * Whether a Next.js redirect is supported by `firebase.json`.
 *
 * See: https://firebase.google.com/docs/hosting/full-config#redirects
 *
 * Next.js unsupported redirects includes:
 * - Redirects with the `has` property that is used by Next.js for Header,
 *   Cookie, and Query Matching.
 *     - https://nextjs.org/docs/api-reference/next.config.js/redirects#header-cookie-and-query-matching
 *
 * - Redirects using regex for path matching.
 *     - https://nextjs.org/docs/api-reference/next.config.js/redirects#regex-path-matching
 *
 * - Next.js internal redirects
 */
export function isRedirectSupportedByHosting(redirect: Redirect): boolean {
  return !("has" in redirect || pathHasRegex(redirect.source) || "internal" in redirect);
}

/**
 * Whether a Next.js custom header is supported by `firebase.json`.
 *
 * See: https://firebase.google.com/docs/hosting/full-config#headers
 *
 * Next.js unsupported headers includes:
 * - Custom header with the `has` property that is used by Next.js for Header,
 *   Cookie, and Query Matching.
 *     - https://nextjs.org/docs/api-reference/next.config.js/headers#header-cookie-and-query-matching
 *
 * - Custom header using regex for path matching.
 *     - https://nextjs.org/docs/api-reference/next.config.js/headers#regex-path-matching
 */
export function isHeaderSupportedByHosting(header: Header): boolean {
  return !("has" in header || pathHasRegex(header.source));
}

/**
 * Get which Next.js rewrites will be used before checking supported items individually.
 *
 * Next.js rewrites can be arrays or objects:
 * - For arrays, all supported items can be used.
 * - For objects only `beforeFiles` can be used.
 *
 * See: https://nextjs.org/docs/api-reference/next.config.js/rewrites
 */
export function getNextjsRewritesToUse(
  nextJsRewrites: Manifest["rewrites"]
): RoutesManifestRewrite[] {
  if (Array.isArray(nextJsRewrites)) {
    return nextJsRewrites;
  }

  if (nextJsRewrites?.beforeFiles) {
    return nextJsRewrites.beforeFiles;
  }

  return [];
}

/**
<<<<<<< HEAD
 * Whether Next.js middleware is being used
 */
export function isUsingMiddleware(middleware: MiddlewareManifest["middleware"]): boolean {
  return Object.keys(middleware).length > 0;
=======
 * Check if `/app` directory is used in the Next.js project.
 * @param sourceDir location of the source directory
 * @return true if app directory is used in the Next.js project
 */
export function usesAppDirRouter(sourceDir: string): boolean {
  const appPathRoutesManifestPath = join(sourceDir, "app-path-routes-manifest.json");
  return existsSync(appPathRoutesManifestPath);
}
/**
 * Check if the project is using the next/image component based on the export-marker.json file.
 * @param sourceDir location of the source directory
 * @return true if the Next.js project uses the next/image component
 */
export async function usesNextImage(sourceDir: string, distDir: string): Promise<boolean> {
  const exportMarker = await readJSON<ExportMarker>(join(sourceDir, distDir, "export-marker.json"));
  return exportMarker.isNextImageImported;
}

/**
 * Check if Next.js is forced to serve the source image as-is instead of being oprimized
 * by setting `unoptimized: true` in next.config.js.
 * https://nextjs.org/docs/api-reference/next/image#unoptimized
 *
 * @param sourceDir location of the source directory
 * @param distDir location of the dist directory
 * @return true if image optimization is disabled
 */
export async function hasUnoptimizedImage(sourceDir: string, distDir: string): Promise<boolean> {
  const imageManifest = await readJSON<ImageManifest>(
    join(sourceDir, distDir, "images-manifest.json")
  );
  return imageManifest.images.unoptimized;
>>>>>>> 270f4194
}<|MERGE_RESOLUTION|>--- conflicted
+++ resolved
@@ -2,13 +2,9 @@
 import { join } from "path";
 import type { Header, Redirect, Rewrite } from "next/dist/lib/load-custom-routes";
 import type { Manifest, RoutesManifestRewrite } from "./interfaces";
-<<<<<<< HEAD
-import { isUrl } from "../utils";
-import type { MiddlewareManifest } from "next/dist/build/webpack/plugins/middleware-plugin";
-=======
 import { isUrl, readJSON } from "../utils";
 import type { ExportMarker, ImageManifest } from "./interfaces";
->>>>>>> 270f4194
+import type { MiddlewareManifest } from "next/dist/build/webpack/plugins/middleware-plugin";
 
 /**
  * Whether the given path has a regex or not.
@@ -122,12 +118,6 @@
 }
 
 /**
-<<<<<<< HEAD
- * Whether Next.js middleware is being used
- */
-export function isUsingMiddleware(middleware: MiddlewareManifest["middleware"]): boolean {
-  return Object.keys(middleware).length > 0;
-=======
  * Check if `/app` directory is used in the Next.js project.
  * @param sourceDir location of the source directory
  * @return true if app directory is used in the Next.js project
@@ -160,5 +150,11 @@
     join(sourceDir, distDir, "images-manifest.json")
   );
   return imageManifest.images.unoptimized;
->>>>>>> 270f4194
+}
+
+/**
+ * Whether Next.js middleware is being used
+ */
+export function isUsingMiddleware(middleware: MiddlewareManifest["middleware"]): boolean {
+  return Object.keys(middleware).length > 0;
 }