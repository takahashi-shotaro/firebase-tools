--- conflicted
+++ resolved
@@ -426,7 +426,34 @@
 }
 
 /**
-<<<<<<< HEAD
+ * Find routes using server actions by checking the server-reference-manifest.json
+ */
+export function getRoutesWithServerAction(
+  serverReferenceManifest: ActionManifest,
+  appPathRoutesManifest: AppPathRoutesManifest,
+): string[] {
+  const routesWithServerAction = new Set<string>();
+
+  for (const key of Object.keys(serverReferenceManifest)) {
+    if (key !== "edge" && key !== "node") continue;
+
+    const edgeOrNode = serverReferenceManifest[key];
+
+    for (const actionId of Object.keys(edgeOrNode)) {
+      if (!edgeOrNode[actionId].layer) continue;
+
+      for (const [route, type] of Object.entries(edgeOrNode[actionId].layer)) {
+        if (type === WEBPACK_LAYERS.actionBrowser) {
+          routesWithServerAction.add(appPathRoutesManifest[route.replace("app", "")]);
+        }
+      }
+    }
+  }
+
+  return Array.from(routesWithServerAction);
+}
+
+/**
  * Get files in the dist directory to be deployed to Firebase, ignoring development files.
  */
 export async function getProductionDistDirFiles(
@@ -450,31 +477,4 @@
   );
 
   return productionDistDirFiles;
-=======
- * Find routes using server actions by checking the server-reference-manifest.json
- */
-export function getRoutesWithServerAction(
-  serverReferenceManifest: ActionManifest,
-  appPathRoutesManifest: AppPathRoutesManifest,
-): string[] {
-  const routesWithServerAction = new Set<string>();
-
-  for (const key of Object.keys(serverReferenceManifest)) {
-    if (key !== "edge" && key !== "node") continue;
-
-    const edgeOrNode = serverReferenceManifest[key];
-
-    for (const actionId of Object.keys(edgeOrNode)) {
-      if (!edgeOrNode[actionId].layer) continue;
-
-      for (const [route, type] of Object.entries(edgeOrNode[actionId].layer)) {
-        if (type === WEBPACK_LAYERS.actionBrowser) {
-          routesWithServerAction.add(appPathRoutesManifest[route.replace("app", "")]);
-        }
-      }
-    }
-  }
-
-  return Array.from(routesWithServerAction);
->>>>>>> 730aeae1
 }