import { existsSync } from "fs";
import { pathExists } from "fs-extra";
import { basename, extname, join } from "path";
import type { Header, Redirect, Rewrite } from "next/dist/lib/load-custom-routes";
<<<<<<< HEAD
=======
import type { MiddlewareManifest } from "next/dist/build/webpack/plugins/middleware-plugin";
import type { PagesManifest } from "next/dist/build/webpack/plugins/pages-manifest-plugin";
>>>>>>> 155d80dd

import { isUrl, readJSON } from "../utils";
import type {
  Manifest,
  RoutesManifestRewrite,
  ExportMarker,
  ImagesManifest,
  NpmLsDepdendency,
<<<<<<< HEAD
  MiddlewareManifest,
  MiddlewareManifestV1,
  MiddlewareManifestV2,
=======
  AppPathsManifest,
  AppPathRoutesManifest,
  HostingHeadersWithSource,
>>>>>>> 155d80dd
} from "./interfaces";
import {
  APP_PATH_ROUTES_MANIFEST,
  EXPORT_MARKER,
  IMAGES_MANIFEST,
  MIDDLEWARE_MANIFEST,
} from "./constants";
import { dirExistsSync, fileExistsSync } from "../../fsutils";
import { readFile } from "fs/promises";

/**
 * Whether the given path has a regex or not.
 * According to the Next.js documentation:
 * ```md
 *  To match a regex path you can wrap the regex in parentheses
 *  after a parameter, for example /post/:slug(\\d{1,}) will match /post/123
 *  but not /post/abc.
 * ```
 * See: https://nextjs.org/docs/api-reference/next.config.js/redirects#regex-path-matching
 */
export function pathHasRegex(path: string): boolean {
  // finds parentheses that are not preceded by double backslashes
  return /(?<!\\)\(/.test(path);
}

/**
 * Remove escaping from characters used for Regex patch matching that Next.js
 * requires. As Firebase Hosting does not require escaping for those charachters,
 * we remove them.
 *
 * According to the Next.js documentation:
 * ```md
 * The following characters (, ), {, }, :, *, +, ? are used for regex path
 * matching, so when used in the source as non-special values they must be
 * escaped by adding \\ before them.
 * ```
 *
 * See: https://nextjs.org/docs/api-reference/next.config.js/rewrites#regex-path-matching
 */
export function cleanEscapedChars(path: string): string {
  return path.replace(/\\([(){}:+?*])/g, (a, b: string) => b);
}

/**
 * Whether a Next.js rewrite is supported by `firebase.json`.
 *
 * See: https://firebase.google.com/docs/hosting/full-config#rewrites
 *
 * Next.js unsupported rewrites includes:
 * - Rewrites with the `has` property that is used by Next.js for Header,
 *   Cookie, and Query Matching.
 *     - https://nextjs.org/docs/api-reference/next.config.js/rewrites#header-cookie-and-query-matching
 *
 * - Rewrites using regex for path matching.
 *     - https://nextjs.org/docs/api-reference/next.config.js/rewrites#regex-path-matching
 *
 * - Rewrites to external URLs
 */
export function isRewriteSupportedByHosting(rewrite: Rewrite): boolean {
  return !("has" in rewrite || pathHasRegex(rewrite.source) || isUrl(rewrite.destination));
}

/**
 * Whether a Next.js redirect is supported by `firebase.json`.
 *
 * See: https://firebase.google.com/docs/hosting/full-config#redirects
 *
 * Next.js unsupported redirects includes:
 * - Redirects with the `has` property that is used by Next.js for Header,
 *   Cookie, and Query Matching.
 *     - https://nextjs.org/docs/api-reference/next.config.js/redirects#header-cookie-and-query-matching
 *
 * - Redirects using regex for path matching.
 *     - https://nextjs.org/docs/api-reference/next.config.js/redirects#regex-path-matching
 *
 * - Next.js internal redirects
 */
export function isRedirectSupportedByHosting(redirect: Redirect): boolean {
  return !("has" in redirect || pathHasRegex(redirect.source) || "internal" in redirect);
}

/**
 * Whether a Next.js custom header is supported by `firebase.json`.
 *
 * See: https://firebase.google.com/docs/hosting/full-config#headers
 *
 * Next.js unsupported headers includes:
 * - Custom header with the `has` property that is used by Next.js for Header,
 *   Cookie, and Query Matching.
 *     - https://nextjs.org/docs/api-reference/next.config.js/headers#header-cookie-and-query-matching
 *
 * - Custom header using regex for path matching.
 *     - https://nextjs.org/docs/api-reference/next.config.js/headers#regex-path-matching
 */
export function isHeaderSupportedByHosting(header: Header): boolean {
  return !("has" in header || pathHasRegex(header.source));
}

/**
 * Get which Next.js rewrites will be used before checking supported items individually.
 *
 * Next.js rewrites can be arrays or objects:
 * - For arrays, all supported items can be used.
 * - For objects only `beforeFiles` can be used.
 *
 * See: https://nextjs.org/docs/api-reference/next.config.js/rewrites
 */
export function getNextjsRewritesToUse(
  nextJsRewrites: Manifest["rewrites"]
): RoutesManifestRewrite[] {
  if (Array.isArray(nextJsRewrites)) {
    return nextJsRewrites;
  }

  if (nextJsRewrites?.beforeFiles) {
    return nextJsRewrites.beforeFiles;
  }

  return [];
}

/**
 * Check if `/app` directory is used in the Next.js project.
 * @param sourceDir location of the source directory
 * @return true if app directory is used in the Next.js project
 */
export function usesAppDirRouter(sourceDir: string): boolean {
  const appPathRoutesManifestPath = join(sourceDir, APP_PATH_ROUTES_MANIFEST);
  return existsSync(appPathRoutesManifestPath);
}
/**
 * Check if the project is using the next/image component based on the export-marker.json file.
 * @param sourceDir location of the source directory
 * @return true if the Next.js project uses the next/image component
 */
export async function usesNextImage(sourceDir: string, distDir: string): Promise<boolean> {
  const exportMarker = await readJSON<ExportMarker>(join(sourceDir, distDir, EXPORT_MARKER));
  return exportMarker.isNextImageImported;
}

/**
 * Check if Next.js is forced to serve the source image as-is instead of being oprimized
 * by setting `unoptimized: true` in next.config.js.
 * https://nextjs.org/docs/api-reference/next/image#unoptimized
 *
 * @param sourceDir location of the source directory
 * @param distDir location of the dist directory
 * @return true if image optimization is disabled
 */
export async function hasUnoptimizedImage(sourceDir: string, distDir: string): Promise<boolean> {
  const imagesManifest = await readJSON<ImagesManifest>(join(sourceDir, distDir, IMAGES_MANIFEST));
  return imagesManifest.images.unoptimized;
}

/**
 * Whether Next.js middleware is being used
 *
 * @param dir in development must be the project root path, otherwise `distDir`
 * @param isDevMode whether the project is running on dev or production
 */
export async function isUsingMiddleware(dir: string, isDevMode: boolean): Promise<boolean> {
  if (isDevMode) {
    const [middlewareJs, middlewareTs] = await Promise.all([
      pathExists(join(dir, "middleware.js")),
      pathExists(join(dir, "middleware.ts")),
    ]);

    return middlewareJs || middlewareTs;
  } else {
    const middlewareManifest: MiddlewareManifest = await readJSON<MiddlewareManifest>(
      join(dir, "server", MIDDLEWARE_MANIFEST)
    );

    return Object.keys(middlewareManifest.middleware).length > 0;
  }
}

/**
 * Whether image optimization is being used
 *
 * @param dir path to `distDir` - where the manifests are located
 */
export async function isUsingImageOptimization(dir: string): Promise<boolean> {
  let { isNextImageImported } = await readJSON<ExportMarker>(join(dir, EXPORT_MARKER));
  // App directory doesn't use the export marker, look it up manually
  if (!isNextImageImported && isUsingAppDirectory(dir)) {
    isNextImageImported = (await readFile(join(dir, "server", "client-reference-manifest.js")))
      .toString()
      .includes("node_modules/next/dist/client/image.js");
  }

  if (isNextImageImported) {
    const imagesManifest = await readJSON<ImagesManifest>(join(dir, IMAGES_MANIFEST));
    return !imagesManifest.images.unoptimized;
  }

  return false;
}

/**
 * Whether Next.js app directory is being used
 *
 * @param dir path to `distDir` - where the manifests are located
 */
export function isUsingAppDirectory(dir: string): boolean {
  const appPathRoutesManifestPath = join(dir, APP_PATH_ROUTES_MANIFEST);

  return fileExistsSync(appPathRoutesManifestPath);
}

/**
 * Given input from `npm ls` flatten the dependency tree and return all module names
 *
 * @param dependencies returned from `npm ls`
 */
export function allDependencyNames(mod: NpmLsDepdendency): string[] {
  if (!mod.dependencies) return [];
  const dependencyNames = Object.keys(mod.dependencies).reduce(
    (acc, it) => [...acc, it, ...allDependencyNames(mod.dependencies![it])],
    [] as string[]
  );
  return dependencyNames;
}

/**
<<<<<<< HEAD
 * Get regexes from middleware matcher manifest
 */
export function getMiddlewareMatcherRegexes(middlewareManifest: MiddlewareManifest): RegExp[] {
  const middlewareObjectValues = Object.values(middlewareManifest.middleware);

  let middlewareMatchers: Record<"regexp", string>[];

  if (middlewareManifest.version === 1) {
    middlewareMatchers = middlewareObjectValues.map(
      (page: MiddlewareManifestV1["middleware"]["page"]) => ({ regexp: page.regexp })
    );
  } else {
    middlewareMatchers = middlewareObjectValues
      .map((page: MiddlewareManifestV2["middleware"]["page"]) => page.matchers)
      .flat();
  }

  return middlewareMatchers.map((matcher) => new RegExp(matcher.regexp));
=======
 * Get non static routes based on pages-manifest, prerendered and dynamic routes
 */
export function getNonStaticRoutes(
  pagesManifestJSON: PagesManifest,
  prerenderedRoutes: string[],
  dynamicRoutes: string[]
): string[] {
  const nonStaticRoutes = Object.entries(pagesManifestJSON)
    .filter(
      ([it, src]) =>
        !(
          extname(src) !== ".js" ||
          ["/_app", "/_error", "/_document"].includes(it) ||
          prerenderedRoutes.includes(it) ||
          dynamicRoutes.includes(it)
        )
    )
    .map(([it]) => it);

  return nonStaticRoutes;
}

/**
 * Get non static components from app directory
 */
export function getNonStaticServerComponents(
  appPathsManifest: AppPathsManifest,
  appPathRoutesManifest: AppPathRoutesManifest,
  prerenderedRoutes: string[],
  dynamicRoutes: string[]
): string[] {
  const nonStaticServerComponents = Object.entries(appPathsManifest)
    .filter(([it, src]) => {
      if (extname(src) !== ".js") return;
      const path = appPathRoutesManifest[it];
      return !(prerenderedRoutes.includes(path) || dynamicRoutes.includes(path));
    })
    .map(([it]) => it);

  return nonStaticServerComponents;
}

/**
 * Get headers from .meta files
 */
export async function getHeadersFromMetaFiles(
  sourceDir: string,
  distDir: string,
  appPathRoutesManifest: AppPathRoutesManifest
): Promise<HostingHeadersWithSource[]> {
  const headers: HostingHeadersWithSource[] = [];

  await Promise.all(
    Object.entries(appPathRoutesManifest).map(async ([key, source]) => {
      if (basename(key) !== "route") return;
      const parts = source.split("/").filter((it) => !!it);
      const partsOrIndex = parts.length > 0 ? parts : ["index"];

      const routePath = join(sourceDir, distDir, "server", "app", ...partsOrIndex);
      const metadataPath = `${routePath}.meta`;

      if (dirExistsSync(routePath) && fileExistsSync(metadataPath)) {
        const meta = await readJSON<{ headers?: Record<string, string> }>(metadataPath);
        if (meta.headers)
          headers.push({
            source,
            headers: Object.entries(meta.headers).map(([key, value]) => ({ key, value })),
          });
      }
    })
  );

  return headers;
}

/**
 * Get build id from .next/BUILD_ID file
 * @throws if file doesn't exist
 */
export async function getBuildId(distDir: string): Promise<string> {
  const buildId = await readFile(join(distDir, "BUILD_ID"));

  return buildId.toString();
>>>>>>> 155d80dd
}<|MERGE_RESOLUTION|>--- conflicted
+++ resolved
@@ -2,11 +2,7 @@
 import { pathExists } from "fs-extra";
 import { basename, extname, join } from "path";
 import type { Header, Redirect, Rewrite } from "next/dist/lib/load-custom-routes";
-<<<<<<< HEAD
-=======
-import type { MiddlewareManifest } from "next/dist/build/webpack/plugins/middleware-plugin";
 import type { PagesManifest } from "next/dist/build/webpack/plugins/pages-manifest-plugin";
->>>>>>> 155d80dd
 
 import { isUrl, readJSON } from "../utils";
 import type {
@@ -15,15 +11,12 @@
   ExportMarker,
   ImagesManifest,
   NpmLsDepdendency,
-<<<<<<< HEAD
   MiddlewareManifest,
   MiddlewareManifestV1,
   MiddlewareManifestV2,
-=======
   AppPathsManifest,
   AppPathRoutesManifest,
   HostingHeadersWithSource,
->>>>>>> 155d80dd
 } from "./interfaces";
 import {
   APP_PATH_ROUTES_MANIFEST,
@@ -249,7 +242,6 @@
 }
 
 /**
-<<<<<<< HEAD
  * Get regexes from middleware matcher manifest
  */
 export function getMiddlewareMatcherRegexes(middlewareManifest: MiddlewareManifest): RegExp[] {
@@ -268,7 +260,9 @@
   }
 
   return middlewareMatchers.map((matcher) => new RegExp(matcher.regexp));
-=======
+}
+
+/**
  * Get non static routes based on pages-manifest, prerendered and dynamic routes
  */
 export function getNonStaticRoutes(
@@ -352,5 +346,4 @@
   const buildId = await readFile(join(distDir, "BUILD_ID"));
 
   return buildId.toString();
->>>>>>> 155d80dd
 }