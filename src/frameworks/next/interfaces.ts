--- conflicted
+++ resolved
@@ -1,11 +1,8 @@
 import type { Header, Rewrite, Redirect } from "next/dist/lib/load-custom-routes";
 import type { ImageConfigComplete } from "next/dist/shared/lib/image-config";
-<<<<<<< HEAD
 import type { MiddlewareManifest as MiddlewareManifestV2FromNext } from "next/dist/build/webpack/plugins/middleware-plugin";
-=======
 import type { HostingHeaders } from "../../firebaseConfig";
 
->>>>>>> 155d80dd
 export interface RoutesManifestRewrite extends Rewrite {
   regex: string;
 }
