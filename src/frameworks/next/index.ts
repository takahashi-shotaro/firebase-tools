import { execSync } from "child_process";
import { spawn, sync as spawnSync } from "cross-spawn";
import { mkdir, copyFile } from "fs/promises";
import { basename, dirname, join } from "path";
import type { NextConfig } from "next";
import type { PrerenderManifest } from "next/dist/build";
import type { DomainLocale } from "next/dist/server/config";
import type { PagesManifest } from "next/dist/build/webpack/plugins/pages-manifest-plugin";
import { copy, mkdirp, pathExists, pathExistsSync } from "fs-extra";
import { pathToFileURL, parse } from "url";
import { existsSync } from "fs";
import { gte } from "semver";
import { IncomingMessage, ServerResponse } from "http";
import * as clc from "colorette";
import { chain } from "stream-chain";
import { parser } from "stream-json";
import { pick } from "stream-json/filters/Pick";
import { streamObject } from "stream-json/streamers/StreamObject";
import { fileExistsSync } from "../../fsutils";

import { promptOnce } from "../../prompt";
import { FirebaseError } from "../../error";
import type { EmulatorInfo } from "../../emulator/types";
import {
  readJSON,
  simpleProxy,
  warnIfCustomBuildScript,
  relativeRequire,
  findDependency,
  validateLocales,
  getNodeModuleBin,
} from "../utils";
import {
  BuildResult,
  Framework,
  FrameworkContext,
  FrameworkType,
  SupportLevel,
} from "../interfaces";

import {
  cleanEscapedChars,
  getNextjsRewritesToUse,
  isHeaderSupportedByHosting,
  isRedirectSupportedByHosting,
  isRewriteSupportedByHosting,
  isUsingImageOptimization,
  isUsingMiddleware,
  allDependencyNames,
  getMiddlewareMatcherRegexes,
  getNonStaticRoutes,
  getNonStaticServerComponents,
  getHeadersFromMetaFiles,
  cleanI18n,
  getNextVersion,
  hasStaticAppNotFoundComponent,
<<<<<<< HEAD
  getProductionDistDirFiles,
=======
  getRoutesWithServerAction,
>>>>>>> 730aeae1
} from "./utils";
import { NODE_VERSION, NPM_COMMAND_TIMEOUT_MILLIES, SHARP_VERSION, I18N_ROOT } from "../constants";
import type {
  AppPathRoutesManifest,
  AppPathsManifest,
  HostingHeadersWithSource,
  RoutesManifest,
  NpmLsDepdendency,
  MiddlewareManifest,
  ActionManifest,
} from "./interfaces";
import {
  MIDDLEWARE_MANIFEST,
  PAGES_MANIFEST,
  PRERENDER_MANIFEST,
  ROUTES_MANIFEST,
  APP_PATH_ROUTES_MANIFEST,
  APP_PATHS_MANIFEST,
  ESBUILD_VERSION,
  SERVER_REFERENCE_MANIFEST,
} from "./constants";
import { getAllSiteDomains, getDeploymentDomain } from "../../hosting/api";
import { logger } from "../../logger";

const DEFAULT_BUILD_SCRIPT = ["next build"];
const PUBLIC_DIR = "public";

export const supportedRange = "12 - 14.0";

export const name = "Next.js";
export const support = SupportLevel.Preview;
export const type = FrameworkType.MetaFramework;
export const docsUrl = "https://firebase.google.com/docs/hosting/frameworks/nextjs";

const BUNDLE_NEXT_CONFIG_TIMEOUT = 60_000;
const DEFAULT_NUMBER_OF_REASONS_TO_LIST = 5;

function getReactVersion(cwd: string): string | undefined {
  return findDependency("react-dom", { cwd, omitDev: false })?.version;
}

/**
 * Returns whether this codebase is a Next.js backend.
 */
export async function discover(dir: string) {
  if (!(await pathExists(join(dir, "package.json")))) return;
  const version = getNextVersion(dir);
  if (!(await pathExists("next.config.js")) && !version) return;

  return { mayWantBackend: true, publicDirectory: join(dir, PUBLIC_DIR), version };
}

/**
 * Build a next.js application.
 */
export async function build(
  dir: string,
  target: string,
  context?: FrameworkContext,
): Promise<BuildResult> {
  await warnIfCustomBuildScript(dir, name, DEFAULT_BUILD_SCRIPT);

  const reactVersion = getReactVersion(dir);
  if (reactVersion && gte(reactVersion, "18.0.0")) {
    // This needs to be set for Next build to succeed with React 18
    process.env.__NEXT_REACT_ROOT = "true";
  }

  const env = { ...process.env };

  if (context?.projectId && context?.site) {
    const deploymentDomain = await getDeploymentDomain(
      context.projectId,
      context.site,
      context.hostingChannel,
    );

    if (deploymentDomain) {
      // Add the deployment domain to VERCEL_URL env variable, which is
      // required for dynamic OG images to work without manual configuration.
      // See: https://nextjs.org/docs/app/api-reference/functions/generate-metadata#default-value
      env["VERCEL_URL"] = deploymentDomain;
    }
  }

  const cli = getNodeModuleBin("next", dir);

  const nextBuild = new Promise((resolve, reject) => {
    const buildProcess = spawn(cli, ["build"], { cwd: dir, env });
    buildProcess.stdout?.on("data", (data) => logger.info(data.toString()));
    buildProcess.stderr?.on("data", (data) => logger.info(data.toString()));
    buildProcess.on("error", (err) => {
      reject(new FirebaseError(`Unable to build your Next.js app: ${err}`));
    });
    buildProcess.on("exit", (code) => {
      resolve(code);
    });
  });
  await nextBuild;

  const reasonsForBackend = new Set();
  const { distDir, trailingSlash, basePath: baseUrl } = await getConfig(dir);

  if (await isUsingMiddleware(join(dir, distDir), false)) {
    reasonsForBackend.add("middleware");
  }

  if (await isUsingImageOptimization(dir, distDir)) {
    reasonsForBackend.add(`Image Optimization`);
  }

  const prerenderManifest = await readJSON<PrerenderManifest>(
    join(dir, distDir, PRERENDER_MANIFEST),
  );

  const dynamicRoutesWithFallback = Object.entries(prerenderManifest.dynamicRoutes || {}).filter(
    ([, it]) => it.fallback !== false,
  );
  if (dynamicRoutesWithFallback.length > 0) {
    for (const [key] of dynamicRoutesWithFallback) {
      reasonsForBackend.add(`use of fallback ${key}`);
    }
  }

  const routesWithRevalidate = Object.entries(prerenderManifest.routes).filter(
    ([, it]) => it.initialRevalidateSeconds,
  );
  if (routesWithRevalidate.length > 0) {
    for (const [, { srcRoute }] of routesWithRevalidate) {
      reasonsForBackend.add(`use of revalidate ${srcRoute}`);
    }
  }

  const pagesManifestJSON = await readJSON<PagesManifest>(
    join(dir, distDir, "server", PAGES_MANIFEST),
  );
  const prerenderedRoutes = Object.keys(prerenderManifest.routes);
  const dynamicRoutes = Object.keys(prerenderManifest.dynamicRoutes);

  const unrenderedPages = getNonStaticRoutes(pagesManifestJSON, prerenderedRoutes, dynamicRoutes);

  for (const key of unrenderedPages) {
    reasonsForBackend.add(`non-static route ${key}`);
  }

  const manifest = await readJSON<RoutesManifest>(join(dir, distDir, ROUTES_MANIFEST));

  const {
    headers: nextJsHeaders = [],
    redirects: nextJsRedirects = [],
    rewrites: nextJsRewrites = [],
    i18n: nextjsI18n,
  } = manifest;

  const isEveryHeaderSupported = nextJsHeaders.map(cleanI18n).every(isHeaderSupportedByHosting);
  if (!isEveryHeaderSupported) {
    reasonsForBackend.add("advanced headers");
  }

  const headers: HostingHeadersWithSource[] = nextJsHeaders
    .map(cleanI18n)
    .filter(isHeaderSupportedByHosting)
    .map(({ source, headers }) => ({
      // clean up unnecessary escaping
      source: cleanEscapedChars(source),
      headers,
    }));

  const [appPathsManifest, appPathRoutesManifest, serverReferenceManifest] = await Promise.all([
    readJSON<AppPathsManifest>(join(dir, distDir, "server", APP_PATHS_MANIFEST)).catch(
      () => undefined,
    ),
    readJSON<AppPathRoutesManifest>(join(dir, distDir, APP_PATH_ROUTES_MANIFEST)).catch(
      () => undefined,
    ),
    readJSON<ActionManifest>(join(dir, distDir, "server", SERVER_REFERENCE_MANIFEST)).catch(
      () => undefined,
    ),
  ]);

  if (appPathRoutesManifest) {
    const headersFromMetaFiles = await getHeadersFromMetaFiles(
      dir,
      distDir,
      baseUrl,
      appPathRoutesManifest,
    );
    headers.push(...headersFromMetaFiles);

    if (appPathsManifest) {
      const unrenderedServerComponents = getNonStaticServerComponents(
        appPathsManifest,
        appPathRoutesManifest,
        prerenderedRoutes,
        dynamicRoutes,
      );

      if (
        unrenderedServerComponents.has("/_not-found") &&
        (await hasStaticAppNotFoundComponent(dir, distDir))
      ) {
        unrenderedServerComponents.delete("/_not-found");
      }

      for (const key of unrenderedServerComponents) {
        reasonsForBackend.add(`non-static component ${key}`);
      }
    }

    if (serverReferenceManifest) {
      const routesWithServerAction = getRoutesWithServerAction(
        serverReferenceManifest,
        appPathRoutesManifest,
      );

      for (const key of routesWithServerAction) {
        reasonsForBackend.add(`route with server action ${key}`);
      }
    }
  }

  const isEveryRedirectSupported = nextJsRedirects
    .filter((it) => !it.internal)
    .every(isRedirectSupportedByHosting);
  if (!isEveryRedirectSupported) {
    reasonsForBackend.add("advanced redirects");
  }

  const redirects = nextJsRedirects
    .map(cleanI18n)
    .filter(isRedirectSupportedByHosting)
    .map(({ source, destination, statusCode: type }) => ({
      // clean up unnecessary escaping
      source: cleanEscapedChars(source),
      destination,
      type,
    }));

  const nextJsRewritesToUse = getNextjsRewritesToUse(nextJsRewrites);

  // rewrites.afterFiles / rewrites.fallback are not supported by firebase.json
  if (
    !Array.isArray(nextJsRewrites) &&
    (nextJsRewrites.afterFiles?.length || nextJsRewrites.fallback?.length)
  ) {
    reasonsForBackend.add("advanced rewrites");
  }

  const isEveryRewriteSupported = nextJsRewritesToUse.every(isRewriteSupportedByHosting);
  if (!isEveryRewriteSupported) {
    reasonsForBackend.add("advanced rewrites");
  }

  const rewrites = nextJsRewritesToUse
    .filter(isRewriteSupportedByHosting)
    .map(cleanI18n)
    .map(({ source, destination }) => ({
      // clean up unnecessary escaping
      source: cleanEscapedChars(source),
      destination,
    }));

  const wantsBackend = reasonsForBackend.size > 0;

  if (wantsBackend) {
    logger.info("Building a Cloud Function to run this application. This is needed due to:");
    for (const reason of Array.from(reasonsForBackend).slice(
      0,
      DEFAULT_NUMBER_OF_REASONS_TO_LIST,
    )) {
      logger.info(` • ${reason}`);
    }
    for (const reason of Array.from(reasonsForBackend).slice(DEFAULT_NUMBER_OF_REASONS_TO_LIST)) {
      logger.debug(` • ${reason}`);
    }
    if (reasonsForBackend.size > DEFAULT_NUMBER_OF_REASONS_TO_LIST && !process.env.DEBUG) {
      logger.info(
        ` • and ${
          reasonsForBackend.size - DEFAULT_NUMBER_OF_REASONS_TO_LIST
        } other reasons, use --debug to see more`,
      );
    }
    logger.info("");
  }

  const i18n = !!nextjsI18n;

  return {
    wantsBackend,
    headers,
    redirects,
    rewrites,
    trailingSlash,
    i18n,
    baseUrl,
  };
}

/**
 * Utility method used during project initialization.
 */
export async function init(setup: any, config: any) {
  const language = await promptOnce({
    type: "list",
    default: "TypeScript",
    message: "What language would you like to use?",
    choices: ["JavaScript", "TypeScript"],
  });
  execSync(
    `npx --yes create-next-app@"${supportedRange}" -e hello-world ${
      setup.hosting.source
    } --use-npm ${language === "TypeScript" ? "--ts" : "--js"}`,
    { stdio: "inherit", cwd: config.projectDir },
  );
}

/**
 * Create a directory for SSG content.
 */
export async function ɵcodegenPublicDirectory(
  sourceDir: string,
  destDir: string,
  _: string,
  context: { site: string; project: string },
) {
  const { distDir, i18n, basePath } = await getConfig(sourceDir);

  let matchingI18nDomain: DomainLocale | undefined = undefined;
  if (i18n?.domains) {
    const siteDomains = await getAllSiteDomains(context.project, context.site);
    matchingI18nDomain = i18n.domains.find(({ domain }) => siteDomains.includes(domain));
  }
  const singleLocaleDomain = !i18n || ((matchingI18nDomain || i18n).locales || []).length <= 1;

  const publicPath = join(sourceDir, "public");
  await mkdir(join(destDir, basePath, "_next", "static"), { recursive: true });
  if (await pathExists(publicPath)) {
    await copy(publicPath, join(destDir, basePath));
  }
  await copy(join(sourceDir, distDir, "static"), join(destDir, basePath, "_next", "static"));

  const [
    middlewareManifest,
    prerenderManifest,
    routesManifest,
    pagesManifest,
    appPathRoutesManifest,
    serverReferenceManifest,
  ] = await Promise.all([
    readJSON<MiddlewareManifest>(join(sourceDir, distDir, "server", MIDDLEWARE_MANIFEST)),
    readJSON<PrerenderManifest>(join(sourceDir, distDir, PRERENDER_MANIFEST)),
    readJSON<RoutesManifest>(join(sourceDir, distDir, ROUTES_MANIFEST)),
    readJSON<PagesManifest>(join(sourceDir, distDir, "server", PAGES_MANIFEST)),
    readJSON<AppPathRoutesManifest>(join(sourceDir, distDir, APP_PATH_ROUTES_MANIFEST)).catch(
      () => ({}),
    ),
    readJSON<ActionManifest>(join(sourceDir, distDir, "server", SERVER_REFERENCE_MANIFEST)).catch(
      () => ({ node: {}, edge: {}, encryptionKey: "" }),
    ),
  ]);

  const appPathRoutesEntries = Object.entries(appPathRoutesManifest);

  const middlewareMatcherRegexes = getMiddlewareMatcherRegexes(middlewareManifest);

  const { redirects = [], rewrites = [], headers = [] } = routesManifest;

  const rewritesRegexesNotSupportedByHosting = getNextjsRewritesToUse(rewrites)
    .filter((rewrite) => !isRewriteSupportedByHosting(rewrite))
    .map(cleanI18n)
    .map((rewrite) => new RegExp(rewrite.regex));

  const redirectsRegexesNotSupportedByHosting = redirects
    .filter((it) => !it.internal)
    .filter((redirect) => !isRedirectSupportedByHosting(redirect))
    .map(cleanI18n)
    .map((redirect) => new RegExp(redirect.regex));

  const headersRegexesNotSupportedByHosting = headers
    .filter((header) => !isHeaderSupportedByHosting(header))
    .map((header) => new RegExp(header.regex));

  const pathsUsingsFeaturesNotSupportedByHosting = [
    ...middlewareMatcherRegexes,
    ...rewritesRegexesNotSupportedByHosting,
    ...redirectsRegexesNotSupportedByHosting,
    ...headersRegexesNotSupportedByHosting,
  ];

  const staticRoutesUsingServerActions = getRoutesWithServerAction(
    serverReferenceManifest,
    appPathRoutesManifest,
  );

  const pagesManifestLikePrerender: PrerenderManifest["routes"] = Object.fromEntries(
    Object.entries(pagesManifest)
      .filter(([, srcRoute]) => srcRoute.endsWith(".html"))
      .map(([path]) => {
        return [
          path,
          {
            srcRoute: null,
            initialRevalidateSeconds: false,
            dataRoute: "",
            experimentalPPR: false,
            prefetchDataRoute: "",
          },
        ];
      }),
  );

  const routesToCopy: PrerenderManifest["routes"] = {
    ...prerenderManifest.routes,
    ...pagesManifestLikePrerender,
  };

  await Promise.all(
    Object.entries(routesToCopy).map(async ([path, route]) => {
      if (route.initialRevalidateSeconds) {
        logger.debug(`skipping ${path} due to revalidate`);
        return;
      }
      if (pathsUsingsFeaturesNotSupportedByHosting.some((it) => path.match(it))) {
        logger.debug(
          `skipping ${path} due to it matching an unsupported rewrite/redirect/header or middlware`,
        );
        return;
      }

      if (staticRoutesUsingServerActions.some((it) => path === it)) {
        logger.debug(`skipping ${path} due to server action`);
        return;
      }

      const appPathRoute =
        route.srcRoute && appPathRoutesEntries.find(([, it]) => it === route.srcRoute)?.[0];
      const contentDist = join(sourceDir, distDir, "server", appPathRoute ? "app" : "pages");

      const sourceParts = path.split("/").filter((it) => !!it);
      const locale = i18n?.locales.includes(sourceParts[0]) ? sourceParts[0] : undefined;
      const includeOnThisDomain =
        !locale ||
        !matchingI18nDomain ||
        matchingI18nDomain.defaultLocale === locale ||
        !matchingI18nDomain.locales ||
        matchingI18nDomain.locales.includes(locale);

      if (!includeOnThisDomain) {
        logger.debug(`skipping ${path} since it is for a locale not deployed on this domain`);
        return;
      }

      const sourcePartsOrIndex = sourceParts.length > 0 ? sourceParts : ["index"];
      const destParts = sourceParts.slice(locale ? 1 : 0);
      const destPartsOrIndex = destParts.length > 0 ? destParts : ["index"];
      const isDefaultLocale = !locale || (matchingI18nDomain || i18n)?.defaultLocale === locale;

      let sourcePath = join(contentDist, ...sourcePartsOrIndex);
      let localizedDestPath =
        !singleLocaleDomain &&
        locale &&
        join(destDir, I18N_ROOT, locale, basePath, ...destPartsOrIndex);
      let defaultDestPath = isDefaultLocale && join(destDir, basePath, ...destPartsOrIndex);
      if (!fileExistsSync(sourcePath) && fileExistsSync(`${sourcePath}.html`)) {
        sourcePath += ".html";
        if (localizedDestPath) localizedDestPath += ".html";
        if (defaultDestPath) defaultDestPath += ".html";
      } else if (
        appPathRoute &&
        basename(appPathRoute) === "route" &&
        fileExistsSync(`${sourcePath}.body`)
      ) {
        sourcePath += ".body";
      } else if (!pathExistsSync(sourcePath)) {
        console.error(`Cannot find ${path} in your compiled Next.js application.`);
        return;
      }

      if (localizedDestPath) {
        await mkdir(dirname(localizedDestPath), { recursive: true });
        await copyFile(sourcePath, localizedDestPath);
      }

      if (defaultDestPath) {
        await mkdir(dirname(defaultDestPath), { recursive: true });
        await copyFile(sourcePath, defaultDestPath);
      }

      if (route.dataRoute && !appPathRoute) {
        const dataSourcePath = `${join(...sourcePartsOrIndex)}.json`;
        const dataDestPath = join(destDir, basePath, route.dataRoute);
        await mkdir(dirname(dataDestPath), { recursive: true });
        await copyFile(join(contentDist, dataSourcePath), dataDestPath);
      }
    }),
  );
}

/**
 * Create a directory for SSR content.
 */
export async function ɵcodegenFunctionsDirectory(
  sourceDir: string,
  destDir: string,
  target: string,
  context?: FrameworkContext,
): ReturnType<NonNullable<Framework["ɵcodegenFunctionsDirectory"]>> {
  const { distDir } = await getConfig(sourceDir);
  const packageJson = await readJSON(join(sourceDir, "package.json"));
  // Bundle their next.config.js with esbuild via NPX, pinned version was having troubles on m1
  // macs and older Node versions; either way, we should avoid taking on any deps in firebase-tools
  // Alternatively I tried using @swc/spack and the webpack bundled into Next.js but was
  // encountering difficulties with both of those
  if (existsSync(join(sourceDir, "next.config.js"))) {
    try {
      const productionDeps = await new Promise<string[]>((resolve) => {
        const dependencies: string[] = [];
        const npmLs = spawn("npm", ["ls", "--omit=dev", "--all", "--json=true"], {
          cwd: sourceDir,
          timeout: NPM_COMMAND_TIMEOUT_MILLIES,
        });
        const pipeline = chain([
          npmLs.stdout,
          parser({ packValues: false, packKeys: true, streamValues: false }),
          pick({ filter: "dependencies" }),
          streamObject(),
          ({ key, value }: { key: string; value: NpmLsDepdendency }) => [
            key,
            ...allDependencyNames(value),
          ],
        ]);
        pipeline.on("data", (it: string) => dependencies.push(it));
        pipeline.on("end", () => {
          resolve([...new Set(dependencies)]);
        });
      });
      // Mark all production deps as externals, so they aren't bundled
      // DevDeps won't be included in the Cloud Function, so they should be bundled
      const esbuildArgs = productionDeps
        .map((it) => `--external:${it}`)
        .concat(
          "--bundle",
          "--platform=node",
          `--target=node${NODE_VERSION}`,
          `--outdir=${destDir}`,
          "--log-level=error",
        );
      const bundle = spawnSync(
        "npx",
        ["--yes", `esbuild@${ESBUILD_VERSION}`, "next.config.js", ...esbuildArgs],
        {
          cwd: sourceDir,
          timeout: BUNDLE_NEXT_CONFIG_TIMEOUT,
        },
      );
      if (bundle.status !== 0) {
        throw new FirebaseError(bundle.stderr.toString());
      }
    } catch (e: any) {
      console.warn(
        "Unable to bundle next.config.js for use in Cloud Functions, proceeding with deploy but problems may be enountered.",
      );
      console.error(e.message || e);
      copy(join(sourceDir, "next.config.js"), join(destDir, "next.config.js"));
    }
  }
  if (await pathExists(join(sourceDir, "public"))) {
    await mkdir(join(destDir, "public"));
    await copy(join(sourceDir, "public"), join(destDir, "public"));
  }

  // Add the `sharp` library if app is using image optimization
  if (await isUsingImageOptimization(sourceDir, distDir)) {
    packageJson.dependencies["sharp"] = SHARP_VERSION;
  }

  const dotEnv: Record<string, string> = {};
  if (context?.projectId && context?.site) {
    const deploymentDomain = await getDeploymentDomain(
      context.projectId,
      context.site,
      context.hostingChannel,
    );

    if (deploymentDomain) {
      // Add the deployment domain to VERCEL_URL env variable, which is
      // required for dynamic OG images to work without manual configuration.
      // See: https://nextjs.org/docs/app/api-reference/functions/generate-metadata#default-value
      dotEnv["VERCEL_URL"] = deploymentDomain;
    }
  }

  const [productionDistDirfiles] = await Promise.all([
    getProductionDistDirFiles(sourceDir, distDir),
    mkdirp(join(destDir, distDir)),
  ]);

  await Promise.all(
    productionDistDirfiles.map((file) =>
      copy(file, file.replace(sourceDir, destDir), { recursive: true }),
    ),
  );

  return { packageJson, frameworksEntry: "next.js", dotEnv };
}

/**
 * Create a dev server.
 */
export async function getDevModeHandle(dir: string, _: string, hostingEmulatorInfo?: EmulatorInfo) {
  // throw error when using Next.js middleware with firebase serve
  if (!hostingEmulatorInfo) {
    if (await isUsingMiddleware(dir, true)) {
      throw new FirebaseError(
        `${clc.bold("firebase serve")} does not support Next.js Middleware. Please use ${clc.bold(
          "firebase emulators:start",
        )} instead.`,
      );
    }
  }

  let next = await relativeRequire(dir, "next");
  if ("default" in next) next = next.default;
  const nextApp = next({
    dev: true,
    dir,
    hostname: hostingEmulatorInfo?.host,
    port: hostingEmulatorInfo?.port,
  });
  const handler = nextApp.getRequestHandler();
  await nextApp.prepare();

  return simpleProxy(async (req: IncomingMessage, res: ServerResponse) => {
    const parsedUrl = parse(req.url!, true);
    await handler(req, res, parsedUrl);
  });
}

async function getConfig(
  dir: string,
): Promise<Partial<NextConfig> & { distDir: string; trailingSlash: boolean; basePath: string }> {
  let config: NextConfig = {};
  if (existsSync(join(dir, "next.config.js"))) {
    const version = getNextVersion(dir);
    if (!version) throw new Error("Unable to find the next dep, try NPM installing?");
    if (gte(version, "12.0.0")) {
      const [{ default: loadConfig }, { PHASE_PRODUCTION_BUILD }] = await Promise.all([
        relativeRequire(dir, "next/dist/server/config"),
        relativeRequire(dir, "next/constants"),
      ]);
      config = await loadConfig(PHASE_PRODUCTION_BUILD, dir);
    } else {
      try {
        config = await import(pathToFileURL(join(dir, "next.config.js")).toString());
      } catch (e) {
        throw new Error("Unable to load next.config.js.");
      }
    }
  }
  validateLocales(config.i18n?.locales);
  return {
    distDir: ".next",
    // trailingSlash defaults to false in Next.js: https://nextjs.org/docs/api-reference/next.config.js/trailing-slash
    trailingSlash: false,
    basePath: "/",
    ...config,
  };
}<|MERGE_RESOLUTION|>--- conflicted
+++ resolved
@@ -54,11 +54,8 @@
   cleanI18n,
   getNextVersion,
   hasStaticAppNotFoundComponent,
-<<<<<<< HEAD
+  getRoutesWithServerAction,
   getProductionDistDirFiles,
-=======
-  getRoutesWithServerAction,
->>>>>>> 730aeae1
 } from "./utils";
 import { NODE_VERSION, NPM_COMMAND_TIMEOUT_MILLIES, SHARP_VERSION, I18N_ROOT } from "../constants";
 import type {
