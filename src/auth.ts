--- conflicted
+++ resolved
@@ -32,19 +32,11 @@
 } from "./api";
 import {
   Account,
-<<<<<<< HEAD
   User,
   Tokens,
   TokensWithExpiration,
   TokensWithTTL,
   GitHubAuthResponse,
-=======
-  GitHubAuthResponse,
-  Tokens,
-  TokensWithExpiration,
-  TokensWithTTL,
-  User,
->>>>>>> 485f74bd
   UserCredentials,
 } from "./types/auth";
 
