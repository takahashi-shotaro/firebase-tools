--- conflicted
+++ resolved
@@ -9,12 +9,8 @@
 import * as scopes from "./scopes";
 import { Tokens, User } from "./types/auth";
 import { setRefreshToken, setActiveAccount } from "./auth";
-<<<<<<< HEAD
-import { setupMonospace, isMonospaceEnv } from "./monospace";
-=======
 import { selectProjectInMonospace, isMonospaceEnv } from "./monospace";
 import type { Options } from "./options";
->>>>>>> 243dc2cc
 
 const AUTH_ERROR_MESSAGE = `Command requires authentication, please run ${clc.bold(
   "firebase login"
@@ -46,17 +42,12 @@
   const token = await client.getAccessToken();
   token !== null ? apiv2.setAccessToken(token) : false;
 
-<<<<<<< HEAD
-  if ((await isMonospaceEnv()) && !options.isVSCE) {
-    await setupMonospace(options.projectRoot, options.project, options.isVSCE);
-=======
   if (!options.isVSCE && (await isMonospaceEnv())) {
     await selectProjectInMonospace({
       projectRoot: options.config.projectDir,
       project: options.project,
       isVSCE: options.isVSCE,
     });
->>>>>>> 243dc2cc
   }
 }
 
