import * as clc from "colorette";

import { Executor } from "./executor";
import { FirebaseError } from "../../../error";
import { SourceTokenScraper } from "./sourceTokenScraper";
import { Timer } from "./timer";
import { assertExhaustive } from "../../../functional";
import { getHumanFriendlyRuntimeName } from "../runtimes";
import { eventarcOrigin, functionsOrigin, functionsV2Origin } from "../../../api";
import { logger } from "../../../logger";
import * as args from "../args";
import * as backend from "../backend";
import * as cloudtasks from "../../../gcp/cloudtasks";
import * as deploymentTool from "../../../deploymentTool";
import * as gcf from "../../../gcp/cloudfunctions";
import * as gcfV2 from "../../../gcp/cloudfunctionsv2";
import * as eventarc from "../../../gcp/eventarc";
import * as helper from "../functionsDeployHelper";
import * as planner from "./planner";
import * as poller from "../../../operation-poller";
import * as pubsub from "../../../gcp/pubsub";
import * as reporter from "./reporter";
import * as run from "../../../gcp/run";
import * as scheduler from "../../../gcp/cloudscheduler";
import * as utils from "../../../utils";
import * as services from "../services";
import { AUTH_BLOCKING_EVENTS } from "../../../functions/events/v1";
import { getDefaultComputeServiceAgent } from "../checkIam";

// TODO: Tune this for better performance.
const gcfV1PollerOptions: Omit<poller.OperationPollerOptions, "operationResourceName"> = {
  apiOrigin: functionsOrigin,
  apiVersion: gcf.API_VERSION,
  masterTimeout: 25 * 60 * 1_000, // 25 minutes is the maximum build time for a function
  maxBackoff: 10_000,
};

const gcfV2PollerOptions: Omit<poller.OperationPollerOptions, "operationResourceName"> = {
  apiOrigin: functionsV2Origin,
  apiVersion: gcfV2.API_VERSION,
  masterTimeout: 25 * 60 * 1_000, // 25 minutes is the maximum build time for a function
  maxBackoff: 10_000,
};

const eventarcPollerOptions: Omit<poller.OperationPollerOptions, "operationResourceName"> = {
  apiOrigin: eventarcOrigin,
  apiVersion: "v1",
  masterTimeout: 25 * 60 * 1_000, // 25 minutes is the maximum build time for a function
  maxBackoff: 10_000,
};

export interface FabricatorArgs {
  executor: Executor;
  functionExecutor: Executor;
  appEngineLocation: string;
  sources: Record<string, args.Source>;
  projectNumber: string;
}

const rethrowAs =
  <T>(endpoint: backend.Endpoint, op: reporter.OperationType) =>
  (err: unknown): T => {
    logger.error((err as Error).message);
    throw new reporter.DeploymentError(endpoint, op, err);
  };

/** Fabricators make a customer's backend match a spec by applying a plan. */
export class Fabricator {
  executor: Executor;
  functionExecutor: Executor;
  sources: Record<string, args.Source>;
  appEngineLocation: string;
  projectNumber: string;

  constructor(args: FabricatorArgs) {
    this.executor = args.executor;
    this.functionExecutor = args.functionExecutor;
    this.sources = args.sources;
    this.appEngineLocation = args.appEngineLocation;
    this.projectNumber = args.projectNumber;
  }

  async applyPlan(plan: planner.DeploymentPlan): Promise<reporter.Summary> {
    const timer = new Timer();
    const summary: reporter.Summary = {
      totalTime: 0,
      results: [],
    };
    const deployChangesets = Object.values(plan).map(async (changes): Promise<void> => {
      const results = await this.applyChangeset(changes);
      summary.results.push(...results);
      return;
    });
    const promiseResults = await utils.allSettled(deployChangesets);

    const errs = promiseResults
      .filter((r) => r.status === "rejected")
      .map((r) => (r as utils.PromiseRejectedResult).reason);
    if (errs.length) {
      logger.debug(
        "Fabricator.applyRegionalChanges returned an unhandled exception. This should never happen",
        JSON.stringify(errs, null, 2)
      );
    }

    summary.totalTime = timer.stop();
    return summary;
  }

  async applyChangeset(changes: planner.Changeset): Promise<Array<reporter.DeployResult>> {
    const deployResults: reporter.DeployResult[] = [];
    const handle = async (
      op: reporter.OperationType,
      endpoint: backend.Endpoint,
      fn: () => Promise<void>
    ): Promise<void> => {
      const timer = new Timer();
      const result: Partial<reporter.DeployResult> = { endpoint };
      try {
        await fn();
        this.logOpSuccess(op, endpoint);
      } catch (err: any) {
        result.error = err as Error;
      }
      result.durationMs = timer.stop();
      deployResults.push(result as reporter.DeployResult);
    };

    const upserts: Array<Promise<void>> = [];
    const scraper = new SourceTokenScraper();
    for (const endpoint of changes.endpointsToCreate) {
      this.logOpStart("creating", endpoint);
      upserts.push(handle("create", endpoint, () => this.createEndpoint(endpoint, scraper)));
    }
    for (const endpoint of changes.endpointsToSkip) {
      utils.logSuccess(this.getLogSuccessMessage("skip", endpoint));
    }
    for (const update of changes.endpointsToUpdate) {
      this.logOpStart("updating", update.endpoint);
      upserts.push(handle("update", update.endpoint, () => this.updateEndpoint(update, scraper)));
    }
    await utils.allSettled(upserts);

    // Note: every promise is generated by handle which records error in results.
    // We've used hasErrors as a cheater here instead of viewing the results of allSettled
    if (deployResults.find((r) => r.error)) {
      for (const endpoint of changes.endpointsToDelete) {
        deployResults.push({
          endpoint,
          durationMs: 0,
          error: new reporter.AbortedDeploymentError(endpoint),
        });
      }
      return deployResults;
    }

    const deletes: Array<Promise<void>> = [];
    for (const endpoint of changes.endpointsToDelete) {
      this.logOpStart("deleting", endpoint);
      deletes.push(handle("delete", endpoint, () => this.deleteEndpoint(endpoint)));
    }
    await utils.allSettled(deletes);

    return deployResults;
  }

  async createEndpoint(endpoint: backend.Endpoint, scraper: SourceTokenScraper): Promise<void> {
    endpoint.labels = { ...endpoint.labels, ...deploymentTool.labels() };
    if (endpoint.platform === "gcfv1") {
      await this.createV1Function(endpoint, scraper);
    } else if (endpoint.platform === "gcfv2") {
      await this.createV2Function(endpoint);
    } else {
      assertExhaustive(endpoint.platform);
    }

    await this.setTrigger(endpoint);
  }

  async updateEndpoint(update: planner.EndpointUpdate, scraper: SourceTokenScraper): Promise<void> {
    update.endpoint.labels = { ...update.endpoint.labels, ...deploymentTool.labels() };
    if (update.deleteAndRecreate) {
      await this.deleteEndpoint(update.deleteAndRecreate);
      await this.createEndpoint(update.endpoint, scraper);
      return;
    }

    if (update.endpoint.platform === "gcfv1") {
      await this.updateV1Function(update.endpoint, scraper);
    } else if (update.endpoint.platform === "gcfv2") {
      await this.updateV2Function(update.endpoint);
    } else {
      assertExhaustive(update.endpoint.platform);
    }

    await this.setTrigger(update.endpoint);
  }

  async deleteEndpoint(endpoint: backend.Endpoint): Promise<void> {
    await this.deleteTrigger(endpoint);
    if (endpoint.platform === "gcfv1") {
      await this.deleteV1Function(endpoint);
    } else {
      await this.deleteV2Function(endpoint);
    }
  }

  async createV1Function(endpoint: backend.Endpoint, scraper: SourceTokenScraper): Promise<void> {
    const sourceUrl = this.sources[endpoint.codebase!]?.sourceUrl;
    if (!sourceUrl) {
      logger.debug("Precondition failed. Cannot create a GCF function without sourceUrl");
      throw new Error("Precondition failed");
    }
    const apiFunction = gcf.functionFromEndpoint(endpoint, sourceUrl);
    // As a general security practice and way to smooth out the upgrade path
    // for GCF gen 2, we are enforcing that all new GCFv1 deploys will require
    // HTTPS
    if (apiFunction.httpsTrigger) {
      apiFunction.httpsTrigger.securityLevel = "SECURE_ALWAYS";
    }
    const resultFunction: gcf.CloudFunction = await this.functionExecutor
      .run(async () => {
        // try to get the source token right before deploying
        apiFunction.sourceToken = await scraper.getToken();
        const op: { name: string } = await gcf.createFunction(apiFunction);
        return poller.pollOperation<gcf.CloudFunction>({
          ...gcfV1PollerOptions,
          pollerName: `create-${endpoint.codebase}-${endpoint.region}-${endpoint.id}`,
          operationResourceName: op.name,
          onPoll: scraper.poller,
        });
      })
      .catch(rethrowAs<gcf.CloudFunction>(endpoint, "create"));

    endpoint.uri = resultFunction?.httpsTrigger?.url;
    if (backend.isHttpsTriggered(endpoint)) {
      const invoker = endpoint.httpsTrigger.invoker || ["public"];
      if (!invoker.includes("private")) {
        await this.executor
          .run(async () => {
            await gcf.setInvokerCreate(endpoint.project, backend.functionName(endpoint), invoker);
          })
          .catch(rethrowAs(endpoint, "set invoker"));
      }
    } else if (backend.isCallableTriggered(endpoint)) {
      // Callable functions should always be public
      await this.executor
        .run(async () => {
          await gcf.setInvokerCreate(endpoint.project, backend.functionName(endpoint), ["public"]);
        })
        .catch(rethrowAs(endpoint, "set invoker"));
    } else if (backend.isTaskQueueTriggered(endpoint)) {
      // Like HTTPS triggers, taskQueueTriggers have an invoker, but unlike HTTPS they don't default
      // public.
      const invoker = endpoint.taskQueueTrigger.invoker;
      if (invoker && !invoker.includes("private")) {
        await this.executor
          .run(async () => {
            await gcf.setInvokerCreate(endpoint.project, backend.functionName(endpoint), invoker);
          })
          .catch(rethrowAs(endpoint, "set invoker"));
      }
    } else if (
      backend.isBlockingTriggered(endpoint) &&
      AUTH_BLOCKING_EVENTS.includes(endpoint.blockingTrigger.eventType as any)
    ) {
      // Auth Blocking functions should always be public
      await this.executor
        .run(async () => {
          await gcf.setInvokerCreate(endpoint.project, backend.functionName(endpoint), ["public"]);
        })
        .catch(rethrowAs(endpoint, "set invoker"));
    }
  }

  async createV2Function(endpoint: backend.Endpoint): Promise<void> {
    const storage = this.sources[endpoint.codebase!]?.storage;
    if (!storage) {
      logger.debug("Precondition failed. Cannot create a GCFv2 function without storage");
      throw new Error("Precondition failed");
    }
    const apiFunction = gcfV2.functionFromEndpoint(endpoint, storage);

    // N.B. As of GCFv2 private preview GCF no longer creates Pub/Sub topics
    // for Pub/Sub event handlers. This may change, at which point this code
    // could be deleted.
    const topic = apiFunction.eventTrigger?.pubsubTopic;
    if (topic) {
      await this.executor
        .run(async () => {
          try {
            await pubsub.createTopic({ name: topic });
          } catch (err: any) {
            // Pub/Sub uses HTTP 409 (CONFLICT) with a status message of
            // ALREADY_EXISTS if the topic already exists.
            if (err.status === 409) {
              return;
            }
            throw new FirebaseError("Unexpected error creating Pub/Sub topic", {
              original: err as Error,
              status: err.status,
            });
          }
        })
        .catch(rethrowAs(endpoint, "create topic"));
    }

<<<<<<< HEAD
    // Like Pub/Sub, GCF requires a channel to exist before allowing the function
    // to be created. Like Pub/Sub we currently only support setting the name
    // of a channel, so we can do this once during createFunction alone. But if
    // Eventarc adds new features that we indulge in (e.g. 2P event providers)
    // things will get much more complicated. We'll have to make sure we keep
    // up to date on updates, and we will also have to worry about channels leftover
    // after deletion possibly incurring bills due to events still being sent.
    const channel = apiFunction.eventTrigger?.channel;
    if (channel) {
      await this.executor
        .run(async () => {
          try {
            // eventarc.createChannel doesn't always return 409 when channel already exists.
            // Ex. when channel exists and has active triggers the API will return 400 (bad
            // request) with message saying something about active triggers. So instead of
            // relying on 409 response we explicitly check for channel existense.
            if ((await eventarc.getChannel(channel)) !== undefined) {
              return;
            }
            const op: { name: string } = await eventarc.createChannel({ name: channel });
            return await poller.pollOperation<eventarc.Channel>({
              ...eventarcPollerOptions,
              pollerName: `create-${channel}-${endpoint.region}-${endpoint.id}`,
              operationResourceName: op.name,
            });
          } catch (err: any) {
            // if error status is 409, the channel already exists and we can deploy safely
            if (err.status === 409) {
              return;
            }
            throw new FirebaseError("Unexpected error creating Eventarc channel", {
              original: err as Error,
              status: err.status,
            });
          }
        })
        .catch(rethrowAs(endpoint, "upsert eventarc channel"));
    }

    const resultFunction = await this.functionExecutor
=======
    const resultFunction: gcfV2.CloudFunction = await this.functionExecutor
>>>>>>> 485f74bd
      .run(async () => {
        const op: { name: string } = await gcfV2.createFunction(apiFunction);
        return await poller.pollOperation<gcfV2.CloudFunction>({
          ...gcfV2PollerOptions,
          pollerName: `create-${endpoint.codebase}-${endpoint.region}-${endpoint.id}`,
          operationResourceName: op.name,
        });
      })
      .catch(rethrowAs<gcfV2.CloudFunction>(endpoint, "create"));

    endpoint.uri = resultFunction.serviceConfig.uri;
    const serviceName = resultFunction.serviceConfig.service!;
    if (backend.isHttpsTriggered(endpoint)) {
      const invoker = endpoint.httpsTrigger.invoker || ["public"];
      if (!invoker.includes("private")) {
        await this.executor
          .run(() => run.setInvokerCreate(endpoint.project, serviceName, invoker))
          .catch(rethrowAs(endpoint, "set invoker"));
      }
    } else if (backend.isCallableTriggered(endpoint)) {
      // Callable functions should always be public
      await this.executor
        .run(() => run.setInvokerCreate(endpoint.project, serviceName, ["public"]))
        .catch(rethrowAs(endpoint, "set invoker"));
    } else if (backend.isTaskQueueTriggered(endpoint)) {
      // Like HTTPS triggers, taskQueueTriggers have an invoker, but unlike HTTPS they don't default
      // public.
      const invoker = endpoint.taskQueueTrigger.invoker;
      if (invoker && !invoker.includes("private")) {
        await this.executor
          .run(async () => {
            await run.setInvokerCreate(endpoint.project, serviceName, invoker);
          })
          .catch(rethrowAs(endpoint, "set invoker"));
      }
    } else if (
      backend.isBlockingTriggered(endpoint) &&
      AUTH_BLOCKING_EVENTS.includes(endpoint.blockingTrigger.eventType as any)
    ) {
      // Auth Blocking functions should always be public
      await this.executor
        .run(() => run.setInvokerCreate(endpoint.project, serviceName, ["public"]))
        .catch(rethrowAs(endpoint, "set invoker"));
    } else if (backend.isScheduleTriggered(endpoint)) {
      const invoker = [getDefaultComputeServiceAgent(this.projectNumber)];
      await this.executor
        .run(() => run.setInvokerCreate(endpoint.project, serviceName, invoker))
        .catch(rethrowAs(endpoint, "set invoker"));
    }
  }

  async updateV1Function(endpoint: backend.Endpoint, scraper: SourceTokenScraper): Promise<void> {
    const sourceUrl = this.sources[endpoint.codebase!]?.sourceUrl;
    if (!sourceUrl) {
      logger.debug("Precondition failed. Cannot update a GCF function without sourceUrl");
      throw new Error("Precondition failed");
    }
    const apiFunction = gcf.functionFromEndpoint(endpoint, sourceUrl);

    const resultFunction: gcf.CloudFunction = await this.functionExecutor
      .run(async () => {
        apiFunction.sourceToken = await scraper.getToken();
        const op: { name: string } = await gcf.updateFunction(apiFunction);
        return await poller.pollOperation<gcf.CloudFunction>({
          ...gcfV1PollerOptions,
          pollerName: `update-${endpoint.codebase}-${endpoint.region}-${endpoint.id}`,
          operationResourceName: op.name,
          onPoll: scraper.poller,
        });
      })
      .catch(rethrowAs<gcf.CloudFunction>(endpoint, "update"));

    endpoint.uri = resultFunction?.httpsTrigger?.url;
    let invoker: string[] | undefined;
    if (backend.isHttpsTriggered(endpoint)) {
      invoker = endpoint.httpsTrigger.invoker === null ? ["public"] : endpoint.httpsTrigger.invoker;
    } else if (backend.isTaskQueueTriggered(endpoint)) {
      invoker = endpoint.taskQueueTrigger.invoker === null ? [] : endpoint.taskQueueTrigger.invoker;
    } else if (
      backend.isBlockingTriggered(endpoint) &&
      AUTH_BLOCKING_EVENTS.includes(endpoint.blockingTrigger.eventType as any)
    ) {
      invoker = ["public"];
    }
    if (invoker) {
      await this.executor
        .run(() => gcf.setInvokerUpdate(endpoint.project, backend.functionName(endpoint), invoker!))
        .catch(rethrowAs(endpoint, "set invoker"));
    }
  }

  async updateV2Function(endpoint: backend.Endpoint): Promise<void> {
    const storage = this.sources[endpoint.codebase!]?.storage;
    if (!storage) {
      logger.debug("Precondition failed. Cannot update a GCFv2 function without storage");
      throw new Error("Precondition failed");
    }
    const apiFunction = gcfV2.functionFromEndpoint(endpoint, storage);

    // N.B. As of GCFv2 private preview the API chokes on any update call that
    // includes the pub/sub topic even if that topic is unchanged.
    // We know that the user hasn't changed the topic between deploys because
    // of checkForInvalidChangeOfTrigger().
    if (apiFunction.eventTrigger?.pubsubTopic) {
      delete apiFunction.eventTrigger.pubsubTopic;
    }

    const resultFunction: gcfV2.CloudFunction = await this.functionExecutor
      .run(async () => {
        const op: { name: string } = await gcfV2.updateFunction(apiFunction);
        return await poller.pollOperation<gcfV2.CloudFunction>({
          ...gcfV2PollerOptions,
          pollerName: `update-${endpoint.codebase}-${endpoint.region}-${endpoint.id}`,
          operationResourceName: op.name,
        });
      })
      .catch(rethrowAs<gcfV2.CloudFunction>(endpoint, "update"));

    endpoint.uri = resultFunction.serviceConfig.uri;
    const serviceName = resultFunction.serviceConfig.service!;
    let invoker: string[] | undefined;
    if (backend.isHttpsTriggered(endpoint)) {
      invoker = endpoint.httpsTrigger.invoker === null ? ["public"] : endpoint.httpsTrigger.invoker;
    } else if (backend.isTaskQueueTriggered(endpoint)) {
      invoker = endpoint.taskQueueTrigger.invoker === null ? [] : endpoint.taskQueueTrigger.invoker;
    } else if (
      backend.isBlockingTriggered(endpoint) &&
      AUTH_BLOCKING_EVENTS.includes(endpoint.blockingTrigger.eventType as any)
    ) {
      invoker = ["public"];
    } else if (backend.isScheduleTriggered(endpoint)) {
      invoker = [getDefaultComputeServiceAgent(this.projectNumber)];
    }

    if (invoker) {
      await this.executor
        .run(() => run.setInvokerUpdate(endpoint.project, serviceName, invoker!))
        .catch(rethrowAs(endpoint, "set invoker"));
    }
  }

  async deleteV1Function(endpoint: backend.Endpoint): Promise<void> {
    const fnName = backend.functionName(endpoint);
    await this.functionExecutor
      .run(async () => {
        const op: { name: string } = await gcf.deleteFunction(fnName);
        const pollerOptions = {
          ...gcfV1PollerOptions,
          pollerName: `delete-${endpoint.codebase}-${endpoint.region}-${endpoint.id}`,
          operationResourceName: op.name,
        };
        await poller.pollOperation<void>(pollerOptions);
      })
      .catch(rethrowAs(endpoint, "delete"));
  }

  async deleteV2Function(endpoint: backend.Endpoint): Promise<void> {
    const fnName = backend.functionName(endpoint);
    await this.functionExecutor
      .run(async () => {
        const op: { name: string } = await gcfV2.deleteFunction(fnName);
        const pollerOptions = {
          ...gcfV2PollerOptions,
          pollerName: `delete-${endpoint.codebase}-${endpoint.region}-${endpoint.id}`,
          operationResourceName: op.name,
        };
        await poller.pollOperation<void>(pollerOptions);
      })
      .catch(rethrowAs(endpoint, "delete"));
  }

  async setRunTraits(serviceName: string, endpoint: backend.Endpoint): Promise<void> {
    await this.functionExecutor
      .run(async () => {
        const service = await run.getService(serviceName);
        let changed = false;
        if (service.spec.template.spec.containerConcurrency !== endpoint.concurrency) {
          service.spec.template.spec.containerConcurrency = endpoint.concurrency;
          changed = true;
        }

        if (+service.spec.template.spec.containers[0].resources.limits.cpu !== endpoint.cpu) {
          service.spec.template.spec.containers[0].resources.limits.cpu = `${
            endpoint.cpu as number
          }`;
          changed = true;
        }

        if (!changed) {
          logger.debug("Skipping setRunTraits on", serviceName, " because it already matches");
          return;
        }

        // Without this there will be a conflict creating the new spec from the tempalte
        delete service.spec.template.metadata.name;
        await run.updateService(serviceName, service);
      })
      .catch(rethrowAs(endpoint, "set concurrency"));
  }

  // Set/Delete trigger is responsible for wiring up a function with any trigger not owned
  // by the GCF API. This includes schedules, task queues, and blocking function triggers.
  async setTrigger(endpoint: backend.Endpoint): Promise<void> {
    if (backend.isScheduleTriggered(endpoint)) {
      if (endpoint.platform === "gcfv1") {
        await this.upsertScheduleV1(endpoint);
        return;
      } else if (endpoint.platform === "gcfv2") {
        await this.upsertScheduleV2(endpoint);
        return;
      }
      assertExhaustive(endpoint.platform);
    } else if (backend.isTaskQueueTriggered(endpoint)) {
      await this.upsertTaskQueue(endpoint);
    } else if (backend.isBlockingTriggered(endpoint)) {
      await this.registerBlockingTrigger(endpoint);
    }
  }

  async deleteTrigger(endpoint: backend.Endpoint): Promise<void> {
    if (backend.isScheduleTriggered(endpoint)) {
      if (endpoint.platform === "gcfv1") {
        await this.deleteScheduleV1(endpoint);
        return;
      } else if (endpoint.platform === "gcfv2") {
        await this.deleteScheduleV2(endpoint);
        return;
      }
      assertExhaustive(endpoint.platform);
    } else if (backend.isTaskQueueTriggered(endpoint)) {
      await this.disableTaskQueue(endpoint);
    } else if (backend.isBlockingTriggered(endpoint)) {
      await this.unregisterBlockingTrigger(endpoint);
    }
    // N.B. Like Pub/Sub topics, we don't delete Eventarc channels because we
    // don't know if there are any subscriers or not. If we start supporting 2P
    // channels, we might need to revist this or else the events will still get
    // published and the customer will still get charged.
  }

  async upsertScheduleV1(endpoint: backend.Endpoint & backend.ScheduleTriggered): Promise<void> {
    // The Pub/Sub topic is already created
    const job = scheduler.jobFromEndpoint(endpoint, this.appEngineLocation, this.projectNumber);
    await this.executor
      .run(() => scheduler.createOrReplaceJob(job))
      .catch(rethrowAs(endpoint, "upsert schedule"));
  }

  async upsertScheduleV2(endpoint: backend.Endpoint & backend.ScheduleTriggered): Promise<void> {
    const job = scheduler.jobFromEndpoint(endpoint, endpoint.region, this.projectNumber);
    await this.executor
      .run(() => scheduler.createOrReplaceJob(job))
      .catch(rethrowAs(endpoint, "upsert schedule"));
  }

  async upsertTaskQueue(endpoint: backend.Endpoint & backend.TaskQueueTriggered): Promise<void> {
    const queue = cloudtasks.queueFromEndpoint(endpoint);
    await this.executor
      .run(() => cloudtasks.upsertQueue(queue))
      .catch(rethrowAs(endpoint, "upsert task queue"));

    // Note: should we split setTrigger into createTrigger and updateTrigger so we can avoid a
    // getIamPolicy on create?
    if (endpoint.taskQueueTrigger.invoker) {
      await this.executor
        .run(() => cloudtasks.setEnqueuer(queue.name, endpoint.taskQueueTrigger.invoker!))
        .catch(rethrowAs(endpoint, "set invoker"));
    }
  }

  async registerBlockingTrigger(
    endpoint: backend.Endpoint & backend.BlockingTriggered
  ): Promise<void> {
    await this.executor
      .run(() => services.serviceForEndpoint(endpoint).registerTrigger(endpoint))
      .catch(rethrowAs(endpoint, "register blocking trigger"));
  }

  async deleteScheduleV1(endpoint: backend.Endpoint & backend.ScheduleTriggered): Promise<void> {
    const jobName = scheduler.jobNameForEndpoint(endpoint, this.appEngineLocation);
    await this.executor
      .run(() => scheduler.deleteJob(jobName))
      .catch(rethrowAs(endpoint, "delete schedule"));

    const topicName = scheduler.topicNameForEndpoint(endpoint);
    await this.executor
      .run(() => pubsub.deleteTopic(topicName))
      .catch(rethrowAs(endpoint, "delete topic"));
  }

  async deleteScheduleV2(endpoint: backend.Endpoint & backend.ScheduleTriggered): Promise<void> {
    const jobName = scheduler.jobNameForEndpoint(endpoint, endpoint.region);
    await this.executor
      .run(() => scheduler.deleteJob(jobName))
      .catch(rethrowAs(endpoint, "delete schedule"));
  }

  async disableTaskQueue(endpoint: backend.Endpoint & backend.TaskQueueTriggered): Promise<void> {
    const update = {
      name: cloudtasks.queueNameForEndpoint(endpoint),
      state: "DISABLED" as cloudtasks.State,
    };
    await this.executor
      .run(() => cloudtasks.updateQueue(update))
      .catch(rethrowAs(endpoint, "disable task queue"));
  }

  async unregisterBlockingTrigger(
    endpoint: backend.Endpoint & backend.BlockingTriggered
  ): Promise<void> {
    await this.executor
      .run(() => services.serviceForEndpoint(endpoint).unregisterTrigger(endpoint))
      .catch(rethrowAs(endpoint, "unregister blocking trigger"));
  }

  logOpStart(op: string, endpoint: backend.Endpoint): void {
    const runtime = getHumanFriendlyRuntimeName(endpoint.runtime);
    const label = helper.getFunctionLabel(endpoint);
    utils.logLabeledBullet("functions", `${op} ${runtime} function ${clc.bold(label)}...`);
  }

  logOpSuccess(op: string, endpoint: backend.Endpoint): void {
    utils.logSuccess(this.getLogSuccessMessage(op, endpoint));
  }

  /**
   * Returns the log messaging for a successful operation.
   */
  getLogSuccessMessage(op: string, endpoint: backend.Endpoint) {
    const label = helper.getFunctionLabel(endpoint);
    switch (op) {
      case "skip":
        return `${clc.bold(clc.magenta(`functions[${label}]`))} Skipped (No changes detected)`;
      default:
        return `${clc.bold(clc.green(`functions[${label}]`))} Successful ${op} operation.`;
    }
  }

  /**
   * Returns the log messaging for no-op functions that were skipped.
   */
  getSkippedDeployingNopOpMessage(endpoints: backend.Endpoint[]) {
    const functionNames = endpoints.map((endpoint) => endpoint.id).join(",");
    return `${clc.bold(clc.magenta(`functions:`))} You can re-deploy skipped functions with:
              ${clc.bold(`firebase deploy --only functions:${functionNames}`)} or ${clc.bold(
      `FUNCTIONS_DEPLOY_UNCHANGED=true firebase deploy`
    )}`;
  }
}<|MERGE_RESOLUTION|>--- conflicted
+++ resolved
@@ -305,7 +305,6 @@
         .catch(rethrowAs(endpoint, "create topic"));
     }
 
-<<<<<<< HEAD
     // Like Pub/Sub, GCF requires a channel to exist before allowing the function
     // to be created. Like Pub/Sub we currently only support setting the name
     // of a channel, so we can do this once during createFunction alone. But if
@@ -346,9 +345,6 @@
     }
 
     const resultFunction = await this.functionExecutor
-=======
-    const resultFunction: gcfV2.CloudFunction = await this.functionExecutor
->>>>>>> 485f74bd
       .run(async () => {
         const op: { name: string } = await gcfV2.createFunction(apiFunction);
         return await poller.pollOperation<gcfV2.CloudFunction>({
