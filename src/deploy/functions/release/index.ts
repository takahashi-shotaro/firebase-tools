--- conflicted
+++ resolved
@@ -48,15 +48,7 @@
   const fnsToDelete = Object.values(plan)
     .map((regionalChanges) => regionalChanges.endpointsToDelete)
     .reduce(reduceFlat, []);
-<<<<<<< HEAD
   const shouldDelete = await prompts.promptForFunctionDeletion(fnsToDelete, options);
-=======
-  const shouldDelete = await prompts.promptForFunctionDeletion(
-    fnsToDelete,
-    options.force,
-    options.nonInteractive,
-  );
->>>>>>> 9d0d9952
   if (!shouldDelete) {
     for (const change of Object.values(plan)) {
       change.endpointsToDelete = [];
