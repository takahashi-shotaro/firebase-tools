--- conflicted
+++ resolved
@@ -76,12 +76,7 @@
  */
 export async function promptForFunctionDeletion(
   functionsToDelete: (backend.TargetIds & { platform: backend.FunctionsPlatform })[],
-<<<<<<< HEAD
   options: Options
-=======
-  force: boolean,
-  nonInteractive: boolean,
->>>>>>> 9d0d9952
 ): Promise<boolean> {
   let shouldDeleteFns = true;
   if (functionsToDelete.length === 0 || options.force) {
