--- conflicted
+++ resolved
@@ -63,13 +63,8 @@
     // might not be an email (e.g. it might be "myAccount@"" to be project-relative)
     // We now use "serviceAccount" but maintain backwards compatability in the
     // wire format for the time being.
-<<<<<<< HEAD
     serviceAccountEmail?: build.Field<string>;
-    region?: string[];
-=======
-    serviceAccountEmail?: string | null;
     region?: build.ListField;
->>>>>>> 127ca3fb
     entryPoint: string;
     platform?: build.FunctionsPlatform;
     secretEnvironmentVariables?: Array<ManifestSecretEnv> | null;
