import { ChildProcess } from "child_process";

import * as backend from "../backend";
import * as build from "../build";
import * as node from "./node";
import * as python from "./python";
import * as validate from "../validate";
import { FirebaseError } from "../../../error";

/** Supported runtimes for new Cloud Functions. */
const RUNTIMES: string[] = ["nodejs10", "nodejs12", "nodejs14", "nodejs16"];
// Experimental runtimes are part of the Runtime type, but are in a
// different list to help guard against some day accidentally iterating over
// and printing a hidden runtime to the user.
const EXPERIMENTAL_RUNTIMES = ["go113", "python310"];
export type Runtime = typeof RUNTIMES[number] | typeof EXPERIMENTAL_RUNTIMES[number];

/** Runtimes that can be found in existing backends but not used for new functions. */
const DEPRECATED_RUNTIMES = ["nodejs6", "nodejs8"];
export type DeprecatedRuntime = typeof DEPRECATED_RUNTIMES[number];

/** Type deduction helper for a runtime string */
export function isDeprecatedRuntime(runtime: string): runtime is DeprecatedRuntime {
  return DEPRECATED_RUNTIMES.includes(runtime);
}

/** Type deduction helper for a runtime string. */
export function isValidRuntime(runtime: string): runtime is Runtime {
  return RUNTIMES.includes(runtime) || EXPERIMENTAL_RUNTIMES.includes(runtime);
}

const MESSAGE_FRIENDLY_RUNTIMES: Record<Runtime | DeprecatedRuntime, string> = {
  nodejs6: "Node.js 6 (Deprecated)",
  nodejs8: "Node.js 8 (Deprecated)",
  nodejs10: "Node.js 10",
  nodejs12: "Node.js 12",
  nodejs14: "Node.js 14",
  nodejs16: "Node.js 16",
  go113: "Go 1.13",
  python310: "Python 3.10",
};

/**
 * Returns a friendly string denoting the chosen runtime: Node.js 8 for nodejs 8
 * for example. If no friendly name for runtime is found, returns back the raw runtime.
 * @param runtime name of runtime in raw format, ie, "nodejs8" or "nodejs10"
 * @return A human-friendly string describing the runtime.
 */
export function getHumanFriendlyRuntimeName(runtime: Runtime | DeprecatedRuntime): string {
  return MESSAGE_FRIENDLY_RUNTIMES[runtime] || runtime;
}

/**
 * RuntimeDelegate is a language-agnostic strategy for managing
 * customer source.
 */
export interface RuntimeDelegate {
  /** A friendly name for the runtime; used for debug purposes */
  name: string;

  /**
   * The name of the specific runtime of this source code.
   * This will often differ from `name` because `name` will be
   * version-free but this will include a specific runtime for
   * the GCF API.
   */
  runtime: Runtime;

  /**
   * Validate makes sure the customers' code is actually viable.
   * This includes checks like making sure a package.json file is
   * well formed.
   * This is a first line of defense for static analysis and does
   * not include any build or runtime errors in the customer's code.
   */
  validate(): Promise<void>;

  /**
   * Perform any steps necessary to build a customer's code. This can
   * include transpiling TypeScript, calling a Go compiler, or running
   * docker build. This step will be run before a function is deployed.
   */
  build(): Promise<void>;

  /**
   * Perform any steps necessary to continuously build a customer's code.
   * This is for languages like TypeScript which have a "watch" feature.
   * Returns a cancel function.
   */
  watch(): Promise<() => Promise<void>>;

  /**
   * Spawns process to serve customer's code.
   */
  serve(port: string, envs: Record<string, string | undefined>, extraArgs?: string[]): ChildProcess;

  /**
   * Inspect the customer's source for the backend spec it describes.
   */
  // TODO: Once discoverSpec supports/is all an HTTP contract, we should find a way
  // for this to reuse or keep alive an HTTP server. This will speed up the emulator
  // by only loading customer code once. This part of the interface will be easier
  // to figure out as we go.
  discoverBuild(
    configValues: backend.RuntimeConfigValues,
    envs: backend.EnvironmentVariables
  ): Promise<build.Build>;
}

export interface DelegateContext {
  projectId: string;
  // Absolute path of the Firebase project directory.
  projectDir: string;
  // Absolute path of the source directory.
  sourceDir: string;
  runtime?: string;
}

type Factory = (context: DelegateContext) => Promise<RuntimeDelegate | undefined>;
<<<<<<< HEAD
// Note: golang has been removed from delegates because it does not work and it
// is not worth having an experiment for yet.
const factories: Factory[] = [node.tryCreateDelegate, python.tryCreateDelegate];
=======
const factories: Factory[] = [
  node.tryCreateDelegate,
  python.tryCreateDelegate,
  golang.tryCreateDelegate,
];
>>>>>>> 6ef9b55e

/**
 *
 */
export async function getRuntimeDelegate(context: DelegateContext): Promise<RuntimeDelegate> {
  const { projectDir, sourceDir, runtime } = context;
  validate.functionsDirectoryExists(sourceDir, projectDir);

  // There isn't currently an easy way to map from runtime name to a delegate, but we can at least guarantee
  // that any explicit runtime from firebase.json is valid
  if (runtime && !isValidRuntime(runtime)) {
    throw new FirebaseError(`Cannot deploy function with runtime ${runtime}`);
  }

  for (const factory of factories) {
    const delegate = await factory(context);
    if (delegate) {
      return delegate;
    }
  }

  throw new FirebaseError(`Could not detect language for functions at ${sourceDir}`);
}<|MERGE_RESOLUTION|>--- conflicted
+++ resolved
@@ -12,7 +12,7 @@
 // Experimental runtimes are part of the Runtime type, but are in a
 // different list to help guard against some day accidentally iterating over
 // and printing a hidden runtime to the user.
-const EXPERIMENTAL_RUNTIMES = ["go113", "python310"];
+const EXPERIMENTAL_RUNTIMES = ["python310"];
 export type Runtime = typeof RUNTIMES[number] | typeof EXPERIMENTAL_RUNTIMES[number];
 
 /** Runtimes that can be found in existing backends but not used for new functions. */
@@ -117,17 +117,9 @@
 }
 
 type Factory = (context: DelegateContext) => Promise<RuntimeDelegate | undefined>;
-<<<<<<< HEAD
 // Note: golang has been removed from delegates because it does not work and it
 // is not worth having an experiment for yet.
 const factories: Factory[] = [node.tryCreateDelegate, python.tryCreateDelegate];
-=======
-const factories: Factory[] = [
-  node.tryCreateDelegate,
-  python.tryCreateDelegate,
-  golang.tryCreateDelegate,
-];
->>>>>>> 6ef9b55e
 
 /**
  *
