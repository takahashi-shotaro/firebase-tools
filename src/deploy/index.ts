--- conflicted
+++ resolved
@@ -17,12 +17,9 @@
 import * as ExtensionsTarget from "./extensions";
 import { prepareFrameworks } from "../frameworks";
 import { HostingDeploy } from "./hosting/context";
-<<<<<<< HEAD
 import { requirePermissions } from "../requirePermissions";
 import { TARGET_PERMISSIONS } from "../commands/deploy";
 import { addTaggedFunctionsToOnlyString } from "./hosting/prepare";
-=======
->>>>>>> 82ac0e7b
 
 const TARGETS = {
   hosting: HostingTarget,
