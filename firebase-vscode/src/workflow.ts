--- conflicted
+++ resolved
@@ -22,7 +22,6 @@
 } from "./cli";
 import { User } from "../../src/types/auth";
 import { currentOptions } from "./options";
-import { ServiceAccountUser } from "./types";
 import { selectProjectInMonospace } from "../../src/monospace";
 import { setupLoggers, tryStringify } from "../../src/utils";
 import { pluginLogger } from "./logger-wrapper";
@@ -35,6 +34,7 @@
   updateFirebaseRCProject,
   getRootFolders
 } from "./configs";
+import { ServiceAccountUser } from "../common/types";
 
 let users: Array<ServiceAccountUser | User> = [];
 let currentUserEmail = "";
@@ -95,56 +95,7 @@
   return currentUserEmail;
 }
 
-<<<<<<< HEAD
 export async function setupWorkflow(
-=======
-function getRootFolders(): string[] {
-  if (!workspace) {
-    return [];
-  }
-  const folders = workspace.workspaceFolders
-    ? workspace.workspaceFolders.map((wf) => wf.uri.fsPath)
-    : [];
-  if (workspace.workspaceFile) {
-    folders.push(path.dirname(workspace.workspaceFile.fsPath));
-  }
-  return Array.from(new Set(folders));
-}
-
-function getConfigFile<T>(filename: string): T | null {
-  const rootFolders = getRootFolders();
-  for (const folder of rootFolders) {
-    const jsonFilePath = path.join(folder, filename);
-    if (fs.existsSync(jsonFilePath)) {
-      const fileText = fs.readFileSync(jsonFilePath, "utf-8");
-      try {
-        const result = JSON.parse(fileText);
-        currentOptions.cwd = folder;
-        return result;
-      } catch (e) {
-        pluginLogger.error(`Error parsing JSON in ${jsonFilePath}`);
-        return null;
-      }
-    }
-  }
-  // Usually there's only one root folder unless someone is using a
-  // multi-root VS Code workspace.
-  // https://code.visualstudio.com/docs/editor/multi-root-workspaces
-  // We were trying to play it safe up above by assigning the cwd
-  // based on where a .firebaserc or firebase.json was found but if
-  // the user hasn't run firebase init there won't be one, and without
-  // a cwd we won't know where to put it.
-  //
-  // TODO: prompt where we're going to save a new firebase config
-  // file before we do it so the user can change it
-  if (!currentOptions.cwd) {
-    currentOptions.cwd = rootFolders[0];
-  }
-  return null;
-}
-
-export function setupWorkflow(
->>>>>>> 17eb3212
   context: ExtensionContext,
   broker: ExtensionBrokerImpl
 ) {
@@ -152,7 +103,7 @@
   // Get user-defined VSCode settings.
   const workspaceConfig = workspace.getConfiguration(
     'firebase',
-    vscode.workspace.workspaceFolders[0].uri
+    vscode.workspace.workspaceFolders?.[0].uri
   );
   const shouldWriteDebug: boolean = workspaceConfig.get('debug');
   const debugLogPath: string = workspaceConfig.get('debugLogPath');
@@ -376,49 +327,14 @@
       await initHosting({
         spa: singleAppSupport
       });
-<<<<<<< HEAD
     } else {
       const options: vscode.OpenDialogOptions = {
         canSelectMany: false,
         openLabel: `Select distribution/public folder for ${projectId}`,
-=======
-      readAndSendFirebaseConfigs(broker);
-      broker.send("notifyHostingFolderReady",
-        { projectId, folderPath: currentOptions.cwd });
-
-      await fetchChannels();
-    }
-  }
-  broker.on(
-    "launchEmulators",
-    async ({ emulatorUiSelections }) => {
-      await emulatorsStart(emulatorUiSelections);
-      broker.send("notifyRunningEmulatorInfo", { uiUrl: getEmulatorUiUrl(), displayInfo: listRunningEmulators() });
-    }
-  );
-
-  broker.on(
-    "stopEmulators",
-    async () => {
-      await stopEmulators();
-      // Update the UI
-      broker.send("notifyEmulatorsStopped");
-    }
-  );
-
-  broker.on(
-    "selectEmulatorImportFolder",
-    async () => {
-      const options: vscode.OpenDialogOptions = {
-        canSelectMany: false,
-        openLabel: `Pick an import folder`,
-        title: `Pick an import folder`,
->>>>>>> 17eb3212
         canSelectFiles: false,
         canSelectFolders: true,
       };
       const fileUri = await vscode.window.showOpenDialog(options);
-<<<<<<< HEAD
       if (fileUri && fileUri[0] && fileUri[0].fsPath) {
         const publicFolderFull = fileUri[0].fsPath;
         const publicFolder = publicFolderFull.substring(
@@ -429,7 +345,40 @@
           public: publicFolder,
         });
       }
-=======
+    }
+    readAndSendFirebaseConfigs(broker, context);
+    broker.send("notifyHostingInitDone",
+      { projectId, folderPath: currentOptions.cwd });
+    await fetchChannels(true);
+  }
+  broker.on(
+    "launchEmulators",
+    async ({ emulatorUiSelections }) => {
+      await emulatorsStart(emulatorUiSelections);
+      broker.send("notifyRunningEmulatorInfo", { uiUrl: getEmulatorUiUrl(), displayInfo: listRunningEmulators() });
+    }
+  );
+
+  broker.on(
+    "stopEmulators",
+    async () => {
+      await stopEmulators();
+      // Update the UI
+      broker.send("notifyEmulatorsStopped");
+    }
+  );
+
+  broker.on(
+    "selectEmulatorImportFolder",
+    async () => {
+      const options: vscode.OpenDialogOptions = {
+        canSelectMany: false,
+        openLabel: `Pick an import folder`,
+        title: `Pick an import folder`,
+        canSelectFiles: false,
+        canSelectFolders: true,
+      };
+      const fileUri = await vscode.window.showOpenDialog(options);
       // Update the UI of the selection
       if (!fileUri || fileUri.length < 1) {
         vscode.window.showErrorMessage("Invalid import folder selected.");
@@ -445,74 +394,4 @@
  */
 export async function onShutdown() {
   await stopEmulators();
-}
-
-/**
- * Parse firebase.json and .firebaserc from the configured location, if they
- * exist, and write to memory.
- */
-function readFirebaseConfigs() {
-  firebaseRC = getConfigFile<FirebaseRC>(".firebaserc");
-  firebaseJSON = getConfigFile<FirebaseConfig>("firebase.json");
-
-  updateOptions(extensionContext, firebaseJSON, firebaseRC);
-}
-
-/**
- *  Read Firebase configs and then send it to webviews through the given broker
- */
-async function readAndSendFirebaseConfigs(broker: ExtensionBrokerImpl) {
-  readFirebaseConfigs();
-  broker.send("notifyFirebaseConfig",
-    {
-      firebaseJson: firebaseJSON, firebaseRC
-    });
-}
-
-/**
- * Write new default project to .firebaserc
- */
-async function updateFirebaseRC(alias: string, projectId: string) {
-  if (currentOptions.cwd) {
-    firebaseRC = {
-      ...firebaseRC,
-      projects: {
-        default: firebaseRC?.projects?.default || "",
-        ...(firebaseRC?.projects || {}),
-        [alias]: projectId,
-      },
-    };
-    writeFirebaseRCFile(`${currentOptions.cwd}/.firebaserc`, firebaseRC);
-    updateOptions(extensionContext, firebaseJSON, firebaseRC);
-  }
-}
-
-/**
- * Set up a FileSystemWatcher for .firebaserc and firebase.json Also un-watch and re-watch when the
- * configuration for where in the workspace the .firebaserc and firebase.json are.
- */
-function setupFirebaseJsonAndRcFileSystemWatcher(
-  broker: ExtensionBrokerImpl
-): vscode.Disposable {
-  // Create a new watcher
-  let watcher = newWatcher();
-
-  // Return a disposable that tears down a watcher if it's active
-  return {
-    dispose() {
-      watcher && watcher.dispose();
-    },
-  };
-
-  // HelperFunction to create a new watcher
-  function newWatcher() {
-    if (!currentOptions.cwd) {
-      return null;
->>>>>>> 17eb3212
-    }
-    readAndSendFirebaseConfigs(broker, context);
-    broker.send("notifyHostingInitDone",
-      { projectId, folderPath: currentOptions.cwd });
-    await fetchChannels(true);
-  }
 }