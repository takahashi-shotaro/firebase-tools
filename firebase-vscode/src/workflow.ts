import * as path from "path";
import * as vscode from "vscode";
import { transports, format } from "winston";
import stripAnsi from "strip-ansi";
import { SPLAT } from "triple-beam";
import { ExtensionContext, workspace } from "vscode";

import { FirebaseProjectMetadata } from "../../src/types/project";
import { ExtensionBrokerImpl } from "./extension-broker";
import {
  deployToHosting,
  emulatorsStart,
  getAccounts,
  getChannels,
  getEmulatorUiUrl,
  initHosting,
  listProjects,
  listRunningEmulators,
  login,
  logoutUser,
  stopEmulators,
} from "./cli";
import { User } from "../../src/types/auth";
import { currentOptions } from "./options";
import { selectProjectInMonospace } from "../../src/monospace";
import { setupLoggers, tryStringify } from "../../src/utils";
import { pluginLogger } from "./logger-wrapper";
import { logger } from '../../src/logger';
import { discover } from "../../src/frameworks";
import { setEnabled } from "../../src/experiments";
import {
  readAndSendFirebaseConfigs,
  setupFirebaseJsonAndRcFileSystemWatcher,
  updateFirebaseRCProject,
  getRootFolders
} from "./config-files";
import { ServiceAccountUser } from "../common/types";

let users: Array<ServiceAccountUser | User> = [];
let currentUserEmail = "";
// Stores a mapping from user email to list of projects for that user
let projectsUserMapping = new Map<string, FirebaseProjectMetadata[]>();
let channels = null;

async function fetchUsers() {
  const accounts = await getAccounts();
  users = accounts.map((account) => account.user);
}

/**
 * Get the user to select a project.
 */
async function promptUserForProject(
  projects: FirebaseProjectMetadata[]
) {
  const items = projects.map(({ projectId }) => projectId);

  return new Promise<null | string>((resolve, reject) => {
    vscode.window.showQuickPick(items).then(async (projectId) => {
      const project = projects.find((p) => p.projectId === projectId);
      if (!project) {
        if (currentOptions.rc?.projects?.default) {
          // Don't show an error message if a project was previously selected,
          // just do nothing.
          resolve(null);
        }
        reject("Invalid project selected. Please select a project to proceed");
      } else {
        resolve(project.projectId);
      }
    });
  });
}

function updateCurrentUser(
  users: User[],
  broker: ExtensionBrokerImpl,
  newUserEmail?: string
) {
  if (newUserEmail) {
    if (newUserEmail === currentUserEmail) {
      return currentUserEmail;
    } else {
      currentUserEmail = newUserEmail;
    }
  }
  if (!newUserEmail) {
    if (users.length > 0) {
      currentUserEmail = users[0].email;
    } else {
      currentUserEmail = null;
    }
  }
  broker.send("notifyUserChanged", { email: currentUserEmail });
  return currentUserEmail;
}

export async function setupWorkflow(
  context: ExtensionContext,
  broker: ExtensionBrokerImpl
) {

<<<<<<< HEAD
  // Get user-defined VSCode settings.
  const workspaceConfig = workspace.getConfiguration(
    'firebase',
    vscode.workspace.workspaceFolders?.[0].uri
  );
  const shouldWriteDebug: boolean = workspaceConfig.get('debug');
  const debugLogPath: string = workspaceConfig.get('debugLogPath');
  const useFrameworks: boolean = workspaceConfig.get('useFrameworks');
  const npmPath: string = workspaceConfig.get('npmPath');
  if (npmPath) {
    process.env.PATH += `:${npmPath}`;
=======
  var shouldDebug: boolean;
  if (vscode.workspace.workspaceFolders) {
    // Get user-defined VSCode settings.
    const workspaceConfig = workspace.getConfiguration(
      'firebase',
      vscode.workspace.workspaceFolders[0].uri
    );
    shouldDebug = workspaceConfig.get('debug');
  } else {
    shouldDebug = false;
>>>>>>> b1b513bc
  }

  if (useFrameworks) {
    setEnabled('webframeworks', true);
  }
  /**
   * Logging setup for logging to console and to file.
   */
  // Sets up CLI logger to log to console
  process.env.DEBUG = 'true';
  setupLoggers();
  
  // Only log to file if firebase.debug extension setting is true.
  if (shouldDebug) {
  // Re-implement file logger call from ../../src/bin/firebase.ts to not bring
  // in the entire firebase.ts file
  const rootFolders = getRootFolders();
  const filePath = debugLogPath || path.join(rootFolders[0], 'firebase-plugin-debug.log');
  pluginLogger.info('Logging to path', filePath);
<<<<<<< HEAD
  // Only log to file if firebase.debug extension setting is true.
  if (shouldWriteDebug) {
=======
>>>>>>> b1b513bc
    logger.add(
      new transports.File({
        level: "debug",
        filename: filePath,
        format: format.printf((info) => {
          const segments = [info.message, ...(info[SPLAT] || [])]
            .map(tryStringify);
          return `[${info.level}] ${stripAnsi(segments.join(" "))}`;
        }),
      })
    );
  }

  /**
   * Call pluginLogger with log arguments received from webview.
   */
  broker.on("writeLog", async ({ level, args }) => {
    pluginLogger[level]('(Webview)', ...args);
  });

  broker.on("getInitialData", async () => {
    // Env
    pluginLogger.debug(`Value of process.env.MONOSPACE_ENV: `
      + `${process.env.MONOSPACE_ENV}`);
    broker.send("notifyEnv", {
      env: {
        isMonospace: Boolean(process.env.MONOSPACE_ENV),
      }
    });

    // Firebase JSON and RC
    readAndSendFirebaseConfigs(broker, context);

    // User login state
    await fetchUsers();
    broker.send("notifyUsers", { users });
    currentUserEmail = updateCurrentUser(users, broker);
    if (users.length > 0) {
      await fetchChannels();
    }

    // Project
    if (currentOptions.rc?.projects?.default) {
      broker.send("notifyProjectChanged", {
        projectId: currentOptions.rc.projects.default
      });
    }
  });

  broker.on("logout", async ({ email }: { email: string }) => {
    try {
      await logoutUser(email);
      const accounts = await getAccounts();
      users = accounts.map((account) => account.user);
      broker.send("notifyUsers", { users });
      currentUserEmail = updateCurrentUser(users, broker);
    } catch (e) {
      // ignored
    }
  });

  broker.on("showMessage", async ({ msg, options }) => {
    vscode.window.showInformationMessage(msg, options);
  });

  broker.on("openLink", async ({ href }) => {
    vscode.env.openExternal(vscode.Uri.parse(href));
  });

  broker.on("addUser", async () => {
    const { user } = await login();
    users.push(user);
    if (users) {
      broker.send("notifyUsers", { users });
      currentUserEmail = updateCurrentUser(
        users,
        broker,
        user.email
      );
    }
  });

  broker.on("requestChangeUser", (
    { user: requestedUser }:
      { user: User | ServiceAccountUser }
  ) => {
    if (users.some((user) => user.email === requestedUser.email)) {
      currentUserEmail = requestedUser.email;
      broker.send("notifyUserChanged", { email: currentUserEmail });
    }
  });

  broker.on("selectProject", selectProject);

  broker.on("selectAndInitHostingFolder", selectAndInitHosting);

  broker.on("hostingDeploy", async ({ target: deployTarget }) => {
    const { success, consoleUrl, hostingUrl } = await deployToHosting(
      currentOptions.config,
      deployTarget
    );
    broker.send("notifyHostingDeploy", { success, consoleUrl, hostingUrl });
    if (success) {
      fetchChannels(true);
    }
  });

  broker.on("promptUserForInput", async () => {
    const response = await vscode.window.showInputBox({
      title: "New Preview Channel",
      prompt: "Enter a name for the new preview channel"
    });
    broker.send("notifyPreviewChannelResponse", { id: response });
  });

  context.subscriptions.push(
    setupFirebaseJsonAndRcFileSystemWatcher(broker, context)
  );

  async function fetchChannels(force = false) {
    if (force || !channels) {
      pluginLogger.debug('Fetching hosting channels');
      channels = await getChannels(currentOptions.config);
    };
    broker.send("notifyChannels", { channels });
  }

  async function selectProject({ email }) {
    let projectId;
    if (process.env.MONOSPACE_ENV) {
      pluginLogger.debug('selectProject: found MONOSPACE_ENV, '
        + 'prompting user using external flow');
      /**
       * Monospace case: use Monospace flow
       */
      const monospaceExtension =
        vscode.extensions.getExtension('google.monospace');
      process.env.MONOSPACE_DAEMON_PORT =
        monospaceExtension.exports.getMonospaceDaemonPort();
      try {
        projectId = await selectProjectInMonospace({
          projectRoot: currentOptions.cwd,
          project: undefined,
          isVSCE: true
        });
      } catch (e) {
        pluginLogger.error(e);
      }
    } else if (email === 'service_account') {
      /**
       * Non-Monospace service account case: get the service account's only
       * linked project.
       */
      pluginLogger.debug('selectProject: MONOSPACE_ENV not found, '
        + ' but service account found');
      const projects = (await listProjects()) as FirebaseProjectMetadata[];
      projectsUserMapping.set(email, projects);
      // Service accounts should only have one project.
      projectId = projects[0].projectId;
    } else {
      /**
       * Default Firebase login case, let user choose from projects that
       * Firebase login has access to.
       */
      pluginLogger.debug('selectProject: no service account or MONOSPACE_ENV '
        + 'found, using firebase account to list projects');
      let projects = [];
      if (projectsUserMapping.has(email)) {
        pluginLogger.info(`using cached projects list for ${email}`);
        projects = projectsUserMapping.get(email)!;
      } else {
        pluginLogger.info(`fetching projects list for ${email}`);
        vscode.window.showQuickPick(["Loading...."]);
        projects = (await listProjects()) as FirebaseProjectMetadata[];
        projectsUserMapping.set(email, projects);
      }
      try {
        projectId = await promptUserForProject(projects);
      } catch (e) {
        vscode.window.showErrorMessage(e.message);
      }
    }
    if (projectId) {
      await updateFirebaseRCProject(context, "default", projectId);
      broker.send("notifyProjectChanged", { projectId });
      fetchChannels(true);
    }
  }

  async function selectAndInitHosting({ projectId, singleAppSupport }) {
    let discoveredFramework;
    // Note: discover() takes a few seconds. No need to block users that don't
    // have frameworks support enabled.
    if (useFrameworks) {
      discoveredFramework = useFrameworks && await discover(currentOptions.cwd, false);
      pluginLogger.debug('Searching for a web framework in this project.');
    }
    if (discoveredFramework) {
      pluginLogger.debug('Detected web framework, launching frameworks init.');
      await initHosting({
        spa: singleAppSupport,
        useFrameworks: true
      });
    } else {
      const options: vscode.OpenDialogOptions = {
        canSelectMany: false,
        openLabel: `Select distribution/public folder for ${projectId}`,
        canSelectFiles: false,
        canSelectFolders: true,
      };
      const fileUri = await vscode.window.showOpenDialog(options);
      if (fileUri && fileUri[0] && fileUri[0].fsPath) {
        const publicFolderFull = fileUri[0].fsPath;
        const publicFolder = publicFolderFull.substring(
          currentOptions.cwd.length + 1
        );
        await initHosting({
          spa: singleAppSupport,
          public: publicFolder,
          useFrameworks: false
        });
      }
    }
    readAndSendFirebaseConfigs(broker, context);
    broker.send("notifyHostingInitDone",
      { projectId, folderPath: currentOptions.cwd });
    await fetchChannels(true);
  }
  broker.on(
    "launchEmulators",
    async ({ emulatorUiSelections }) => {
      await emulatorsStart(emulatorUiSelections);
      broker.send("notifyRunningEmulatorInfo", { uiUrl: getEmulatorUiUrl(), displayInfo: listRunningEmulators() });
    }
  );

  broker.on(
    "stopEmulators",
    async () => {
      await stopEmulators();
      // Update the UI
      broker.send("notifyEmulatorsStopped");
    }
  );

  broker.on(
    "selectEmulatorImportFolder",
    async () => {
      const options: vscode.OpenDialogOptions = {
        canSelectMany: false,
        openLabel: `Pick an import folder`,
        title: `Pick an import folder`,
        canSelectFiles: false,
        canSelectFolders: true,
      };
      const fileUri = await vscode.window.showOpenDialog(options);
      // Update the UI of the selection
      if (!fileUri || fileUri.length < 1) {
        vscode.window.showErrorMessage("Invalid import folder selected.");
        return;
      }
      broker.send("notifyEmulatorImportFolder", { folder: fileUri[0].fsPath });
    }
  );
}

/**
 * Cleans up any open resources before shutting down.
 */
export async function onShutdown() {
  await stopEmulators();
}<|MERGE_RESOLUTION|>--- conflicted
+++ resolved
@@ -100,30 +100,23 @@
   broker: ExtensionBrokerImpl
 ) {
 
-<<<<<<< HEAD
-  // Get user-defined VSCode settings.
-  const workspaceConfig = workspace.getConfiguration(
-    'firebase',
-    vscode.workspace.workspaceFolders?.[0].uri
-  );
-  const shouldWriteDebug: boolean = workspaceConfig.get('debug');
-  const debugLogPath: string = workspaceConfig.get('debugLogPath');
-  const useFrameworks: boolean = workspaceConfig.get('useFrameworks');
-  const npmPath: string = workspaceConfig.get('npmPath');
-  if (npmPath) {
-    process.env.PATH += `:${npmPath}`;
-=======
-  var shouldDebug: boolean;
+  // Get user-defined VSCode settings if workspace is found.
+  let shouldWriteDebug: boolean = false;
+  let debugLogPath: string = '';
+  let useFrameworks: boolean = false;
+  let npmPath: string = '';
   if (vscode.workspace.workspaceFolders) {
-    // Get user-defined VSCode settings.
     const workspaceConfig = workspace.getConfiguration(
       'firebase',
       vscode.workspace.workspaceFolders[0].uri
     );
-    shouldDebug = workspaceConfig.get('debug');
-  } else {
-    shouldDebug = false;
->>>>>>> b1b513bc
+    shouldWriteDebug = workspaceConfig.get('debug');
+    debugLogPath= workspaceConfig.get('debugLogPath');
+    useFrameworks = workspaceConfig.get('useFrameworks');
+    npmPath = workspaceConfig.get('npmPath');
+    if (npmPath) {
+      process.env.PATH += `:${npmPath}`;
+    }
   }
 
   if (useFrameworks) {
@@ -137,29 +130,24 @@
   setupLoggers();
   
   // Only log to file if firebase.debug extension setting is true.
-  if (shouldDebug) {
-  // Re-implement file logger call from ../../src/bin/firebase.ts to not bring
-  // in the entire firebase.ts file
-  const rootFolders = getRootFolders();
-  const filePath = debugLogPath || path.join(rootFolders[0], 'firebase-plugin-debug.log');
-  pluginLogger.info('Logging to path', filePath);
-<<<<<<< HEAD
-  // Only log to file if firebase.debug extension setting is true.
   if (shouldWriteDebug) {
-=======
->>>>>>> b1b513bc
-    logger.add(
-      new transports.File({
-        level: "debug",
-        filename: filePath,
-        format: format.printf((info) => {
-          const segments = [info.message, ...(info[SPLAT] || [])]
-            .map(tryStringify);
-          return `[${info.level}] ${stripAnsi(segments.join(" "))}`;
-        }),
-      })
-    );
-  }
+    // Re-implement file logger call from ../../src/bin/firebase.ts to not bring
+    // in the entire firebase.ts file
+    const rootFolders = getRootFolders();
+    const filePath = debugLogPath || path.join(rootFolders[0], 'firebase-plugin-debug.log');
+    pluginLogger.info('Logging to path', filePath);
+      logger.add(
+        new transports.File({
+          level: "debug",
+          filename: filePath,
+          format: format.printf((info) => {
+            const segments = [info.message, ...(info[SPLAT] || [])]
+              .map(tryStringify);
+            return `[${info.level}] ${stripAnsi(segments.join(" "))}`;
+          }),
+        })
+      );
+    }
 
   /**
    * Call pluginLogger with log arguments received from webview.
