import { VSCodeButton } from "@vscode/webview-ui-toolkit/react";
import React, { useEffect, useState } from "react";
import { Spacer } from "./components/ui/Spacer";
import { Body } from "./components/ui/Text";
import { broker } from "./globals/html-broker";
import { User } from "../../src/types/auth";
import { FirebaseRC } from "../../src/firebaserc";
import { PanelSection } from "./components/ui/PanelSection";
import { AccountSection } from "./components/AccountSection";
import { ProjectSection } from "./components/ProjectSection";
import { FirebaseConfig } from "../../src/firebaseConfig";
import { ServiceAccountUser } from "../common/types";
import { DeployPanel } from "./components/DeployPanel";
import { HostingState } from "./webview-types";
import { ChannelWithId } from "./messaging/types";
import { EmulatorPanel } from "./EmulatorPanel";

import { webLogger } from "./globals/web-logger";
import { TEXT } from "./globals/ux-text";

export function SidebarApp() {
  const [projectId, setProjectId] = useState<string | null>(null);
  const [hostingState, setHostingState] = useState<HostingState>(null);
  const [env, setEnv] = useState<{ isMonospace: boolean }>();
  const [channels, setChannels] = useState<ChannelWithId[]>(null);
  const [userEmail, setUserEmail] = useState<string | null>(null);
  /**
   * null - has not finished checking yet
   * empty array - finished checking, no users logged in
   * non-empty array - contains logged in users
   */
  const [allUsers, setAllUsers] = useState<Array<
    ServiceAccountUser | User
  > | null>(null);
  const [isHostingOnboarded, setHostingOnboarded] = useState<boolean>(false);
  const [firebaseJson, setFirebaseJson] = useState<FirebaseConfig>();

  useEffect(() => {
    webLogger.debug("loading SidebarApp component");
    broker.send("getInitialData");

    broker.on("notifyEnv", ({ env }) => {
      webLogger.debug(`notifyEnv() returned ${JSON.stringify(env)}`);
      setEnv(env);
    });

    broker.on("notifyChannels", ({ channels }) => {
      webLogger.debug(`notifyChannels() returned ${JSON.stringify(channels)}`);
      setChannels(channels);
    });

    broker.on("notifyFirebaseConfig", ({ firebaseJson, firebaseRC }) => {
<<<<<<< HEAD
      webLogger.debug("got firebase hosting");
=======
      webLogger.debug(
        "got firebase hosting",
        JSON.stringify(firebaseJson?.hosting)
      );
      if (firebaseJson) {
        setFirebaseJson(firebaseJson);
        webLogger.debug("set firebase JSON");
      }
>>>>>>> 17eb3212
      if (firebaseJson?.hosting) {
        webLogger.debug("Detected firebase.json");
        setHostingOnboarded(true);
        broker.send("showMessage", {
          msg: "Auto-detected hosting setup in this folder",
        });
      } else {
        setHostingOnboarded(false);
      }

      if (firebaseRC?.projects?.default) {
        webLogger.debug("Detected project setup from existing firebaserc");
        setProjectId(firebaseRC.projects.default);
      } else {
        setProjectId(null);
      }
    });

    broker.on("notifyUsers", ({ users }) => {
      webLogger.debug(`notifyUsers() returned ${JSON.stringify(users)}`);
      setAllUsers(users);
    });

    broker.on("notifyProjectChanged", ({ projectId }) => {
      webLogger.debug("Project selected", projectId);
      setProjectId(projectId);
    });

    broker.on("notifyUserChanged", ({ email }) => {
      webLogger.debug("notifyUserChanged:", email);
      setUserEmail(email);
    });

    broker.on("notifyHostingInitDone", ({ projectId, folderPath }) => {
      webLogger.debug(`notifyHostingInitDone: ${projectId}, ${folderPath}`);
      setHostingOnboarded(true);
    });

    broker.on("notifyHostingDeploy", ({ success }) => {
      webLogger.debug(`notifyHostingDeploy: ${success}`);
      setHostingState(success ? 'success' : 'failure');
    });
  }, []);

  function setupHosting() {
    broker.send("selectAndInitHostingFolder", {
      projectId,
      email: userEmail!, // Safe to assume user email is already there
      singleAppSupport: true,
    });
  }

  const accountSection = (
    <AccountSection
      userEmail={userEmail}
      allUsers={allUsers}
      isMonospace={env?.isMonospace}
    />
  );
  // Just render the account section loading view if it doesn't know user state
  if (allUsers === null) {
    return (
      <>
        <Spacer size="medium" />
        {accountSection}
      </>
    );
  }

  return (
    <>
      <Spacer size="medium" />
      {accountSection}
      {!!userEmail && (
        <ProjectSection userEmail={userEmail} projectId={projectId} />
      )}
      {isHostingOnboarded && !!userEmail && !!projectId && (
        <DeployPanel
          hostingState={hostingState}
          setHostingState={setHostingState}
          projectId={projectId}
          channels={channels}
        />
      )}
      <Spacer size="large" />
      {!isHostingOnboarded && !!userEmail && !!projectId && (
        <InitFirebasePanel
          onHostingInit={() => {
            setupHosting();
          }}
        />
      )}
      {(!!userEmail && !!firebaseJson) && <EmulatorPanel firebaseJson={firebaseJson} />}
    </>
  );
}

function InitFirebasePanel({ onHostingInit }: { onHostingInit: Function }) {
  return (
    <PanelSection isLast>
      <VSCodeButton onClick={() => onHostingInit()}>
        {TEXT.INIT_HOSTING_BUTTON}
      </VSCodeButton>
      <Spacer size="medium" />
      <Body>{TEXT.INIT_HOSTING_DESCRIPTION}</Body>
      <Spacer size="large" />
    </PanelSection>
  );
}<|MERGE_RESOLUTION|>--- conflicted
+++ resolved
@@ -4,7 +4,6 @@
 import { Body } from "./components/ui/Text";
 import { broker } from "./globals/html-broker";
 import { User } from "../../src/types/auth";
-import { FirebaseRC } from "../../src/firebaserc";
 import { PanelSection } from "./components/ui/PanelSection";
 import { AccountSection } from "./components/AccountSection";
 import { ProjectSection } from "./components/ProjectSection";
@@ -50,9 +49,6 @@
     });
 
     broker.on("notifyFirebaseConfig", ({ firebaseJson, firebaseRC }) => {
-<<<<<<< HEAD
-      webLogger.debug("got firebase hosting");
-=======
       webLogger.debug(
         "got firebase hosting",
         JSON.stringify(firebaseJson?.hosting)
@@ -61,7 +57,6 @@
         setFirebaseJson(firebaseJson);
         webLogger.debug("set firebase JSON");
       }
->>>>>>> 17eb3212
       if (firebaseJson?.hosting) {
         webLogger.debug("Detected firebase.json");
         setHostingOnboarded(true);
