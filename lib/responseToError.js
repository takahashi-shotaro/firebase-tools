--- conflicted
+++ resolved
@@ -15,9 +15,6 @@
   if (response.statusCode < 400) {
     return null;
   }
-<<<<<<< HEAD
-  if (!body.error && typeof body === "object") {
-=======
 
   if (typeof body !== "object") {
     try {
@@ -29,7 +26,6 @@
 
   if (!body.error) {
     var message = response.statusCode === 404 ? "Not Found" : "Unknown Error";
->>>>>>> 0ff6a55e
     body.error = {
       message: message,
     };
